"""Base class for sparse matrices"""
from warnings import warn

import numpy as np
from scipy._lib._util import VisibleDeprecationWarning

from ._sputils import (asmatrix, check_reshape_kwargs, check_shape,
                       get_sum_dtype, isdense, isscalarlike,
                       matrix, validateaxis,)

from ._matrix import spmatrix

__all__ = ['isspmatrix', 'issparse', 'sparray',
           'SparseWarning', 'SparseEfficiencyWarning']


class SparseWarning(Warning):
    pass


class SparseFormatWarning(SparseWarning):
    pass


class SparseEfficiencyWarning(SparseWarning):
    pass


# The formats that we might potentially understand.
_formats = {'csc': [0, "Compressed Sparse Column"],
            'csr': [1, "Compressed Sparse Row"],
            'dok': [2, "Dictionary Of Keys"],
            'lil': [3, "List of Lists"],
            'dod': [4, "Dictionary of Dictionaries"],
            'sss': [5, "Symmetric Sparse Skyline"],
            'coo': [6, "COOrdinate"],
            'lba': [7, "Linpack BAnded"],
            'egd': [8, "Ellpack-itpack Generalized Diagonal"],
            'dia': [9, "DIAgonal"],
            'bsr': [10, "Block Sparse Row"],
            'msr': [11, "Modified compressed Sparse Row"],
            'bsc': [12, "Block Sparse Column"],
            'msc': [13, "Modified compressed Sparse Column"],
            'ssk': [14, "Symmetric SKyline"],
            'nsk': [15, "Nonsymmetric SKyline"],
            'jad': [16, "JAgged Diagonal"],
            'uss': [17, "Unsymmetric Sparse Skyline"],
            'vbr': [18, "Variable Block Row"],
            'und': [19, "Undefined"]
            }


# These univariate ufuncs preserve zeros.
_ufuncs_with_fixed_point_at_zero = frozenset([
        np.sin, np.tan, np.arcsin, np.arctan, np.sinh, np.tanh, np.arcsinh,
        np.arctanh, np.rint, np.sign, np.expm1, np.log1p, np.deg2rad,
        np.rad2deg, np.floor, np.ceil, np.trunc, np.sqrt])


MAXPRINT = 50


class _spbase:
    """ This class provides a base class for all sparse arrays.  It
    cannot be instantiated.  Most of the work is provided by subclasses.
    """

    __array_priority__ = 10.1
    _format = 'und'  # undefined
    
    @property
    def ndim(self) -> int:
        return len(self._shape)

    @property
    def _bsr_container(self):
        from ._bsr import bsr_array
        return bsr_array

    @property
    def _coo_container(self):
        from ._coo import coo_array
        return coo_array

    @property
    def _csc_container(self):
        from ._csc import csc_array
        return csc_array

    @property
    def _csr_container(self):
        from ._csr import csr_array
        return csr_array

    @property
    def _dia_container(self):
        from ._dia import dia_array
        return dia_array

    @property
    def _dok_container(self):
        from ._dok import dok_array
        return dok_array

    @property
    def _lil_container(self):
        from ._lil import lil_array
        return lil_array

    def __init__(self, maxprint=MAXPRINT):
        self._shape = None
        if self.__class__.__name__ == '_spbase':
            raise ValueError("This class is not intended"
                             " to be instantiated directly.")
        self.maxprint = maxprint

    # Use this in 1.13.0 and later:
    #
    # @property
    # def shape(self):
    #   return self._shape

    def reshape(self, *args, **kwargs):
        """reshape(self, shape, order='C', copy=False)

        Gives a new shape to a sparse array without changing its data.

        Parameters
        ----------
        shape : length-2 tuple of ints
            The new shape should be compatible with the original shape.
        order : {'C', 'F'}, optional
            Read the elements using this index order. 'C' means to read and
            write the elements using C-like index order; e.g., read entire first
            row, then second row, etc. 'F' means to read and write the elements
            using Fortran-like index order; e.g., read entire first column, then
            second column, etc.
        copy : bool, optional
            Indicates whether or not attributes of self should be copied
            whenever possible. The degree to which attributes are copied varies
            depending on the type of sparse array being used.

        Returns
        -------
        reshaped : sparse array
            A sparse array with the given `shape`, not necessarily of the same
            format as the current object.

        See Also
        --------
        numpy.reshape : NumPy's implementation of 'reshape' for ndarrays
        """
        # If the shape already matches, don't bother doing an actual reshape
        # Otherwise, the default is to convert to COO and use its reshape
        shape = check_shape(args, self.shape)
        order, copy = check_reshape_kwargs(kwargs)
        if shape == self.shape:
            if copy:
                return self.copy()
            else:
                return self

        return self.tocoo(copy=copy).reshape(shape, order=order, copy=False)

    def resize(self, shape):
        """Resize the array in-place to dimensions given by ``shape``

        Any elements that lie within the new shape will remain at the same
        indices, while non-zero elements lying outside the new shape are
        removed.

        Parameters
        ----------
        shape : (int, int)
            number of rows and columns in the new array

        Notes
        -----
        The semantics are not identical to `numpy.ndarray.resize` or
        `numpy.resize`. Here, the same data will be maintained at each index
        before and after reshape, if that index is within the new bounds. In
        numpy, resizing maintains contiguity of the array, moving elements
        around in the logical array but not within a flattened representation.

        We give no guarantees about whether the underlying data attributes
        (arrays, etc.) will be modified in place or replaced with new objects.
        """
        # As an inplace operation, this requires implementation in each format.
        raise NotImplementedError(
            f'{type(self).__name__}.resize is not implemented')

    def astype(self, dtype, casting='unsafe', copy=True):
        """Cast the array elements to a specified type.

        Parameters
        ----------
        dtype : string or numpy dtype
            Typecode or data-type to which to cast the data.
        casting : {'no', 'equiv', 'safe', 'same_kind', 'unsafe'}, optional
            Controls what kind of data casting may occur.
            Defaults to 'unsafe' for backwards compatibility.
            'no' means the data types should not be cast at all.
            'equiv' means only byte-order changes are allowed.
            'safe' means only casts which can preserve values are allowed.
            'same_kind' means only safe casts or casts within a kind,
            like float64 to float32, are allowed.
            'unsafe' means any data conversions may be done.
        copy : bool, optional
            If `copy` is `False`, the result might share some memory with this
            array. If `copy` is `True`, it is guaranteed that the result and
            this array do not share any memory.
        """

        dtype = np.dtype(dtype)
        if self.dtype != dtype:
            return self.tocsr().astype(
                dtype, casting=casting, copy=copy).asformat(self.format)
        elif copy:
            return self.copy()
        else:
            return self

    @classmethod
    def _ascontainer(cls, X, **kwargs):
        if issubclass(cls, sparray):
            return np.asarray(X, **kwargs)
        else:
            return asmatrix(X, **kwargs)

    @classmethod
    def _container(cls, X, **kwargs):
        if issubclass(cls, sparray):
            return np.array(X, **kwargs)
        else:
            return matrix(X, **kwargs)

    def _asfptype(self):
        """Upcast array to a floating point format (if necessary)"""

        fp_types = ['f', 'd', 'F', 'D']

        if self.dtype.char in fp_types:
            return self
        else:
            for fp_type in fp_types:
                if self.dtype <= np.dtype(fp_type):
                    return self.astype(fp_type)

            raise TypeError('cannot upcast [%s] to a floating '
                            'point format' % self.dtype.name)

    def __iter__(self):
        for r in range(self.shape[0]):
            yield self[r, :]

    def _getmaxprint(self):
        """Maximum number of elements to display when printed."""
        return self.maxprint

    def count_nonzero(self):
        """Number of non-zero entries, equivalent to

        np.count_nonzero(a.toarray())

        Unlike the nnz property, which return the number of stored
        entries (the length of the data attribute), this method counts the
        actual number of non-zero entries in data.
        """
        raise NotImplementedError("count_nonzero not implemented for %s." %
                                  self.__class__.__name__)

    def _getnnz(self, axis=None):
        """Number of stored values, including explicit zeros.

        Parameters
        ----------
        axis : None, 0, or 1
            Select between the number of values across the whole array, in
            each column, or in each row.

        See also
        --------
        count_nonzero : Number of non-zero entries
        """
        raise NotImplementedError("getnnz not implemented for %s." %
                                  self.__class__.__name__)

    @property
    def nnz(self) -> int:
        """Number of stored values, including explicit zeros.

        See also
        --------
        count_nonzero : Number of non-zero entries
        """
        return self._getnnz()

    @property
    def size(self) -> int:
        """Number of stored values.

        See also
        --------
        count_nonzero : Number of non-zero values.
        """
        return self._getnnz()

    @property
    def format(self) -> str:
        """Format string for matrix."""
        return self._format

<<<<<<< HEAD
    def __repr__(self) -> str:
        _, format_name = _formats[self.format]
        sparse_cls = 'array' if self._is_array else 'matrix'
        shape_str = 'x'.join(str(x) for x in self.shape)
        return (
            f"<{shape_str} sparse {sparse_cls} of type '{self.dtype.type}'\n"
            f"\twith {self.nnz} stored elements in {format_name} format>"
        )
=======
    @property
    def A(self) -> np.ndarray:
        """DEPRECATED: Return a dense array.

        .. deprecated:: 1.11.0

            `.A` is deprecated and will be removed in v1.13.0.
            Use `.toarray()` instead.
        """
        if isinstance(self, sparray):
            warn(VisibleDeprecationWarning(
                "`.A` is deprecated and will be removed in v1.13.0. "
                "Use `.toarray()` instead."
            ))
        return self.toarray()

    @property
    def T(self):
        """Transpose."""
        return self.transpose()

    @property
    def H(self):
        """DEPRECATED: Returns the (complex) conjugate transpose.

        .. deprecated:: 1.11.0

            `.H` is deprecated and will be removed in v1.13.0.
            Please use `.T.conjugate()` instead.
        """
        if isinstance(self, sparray):
            warn(VisibleDeprecationWarning(
                "`.H` is deprecated and will be removed in v1.13.0. "
                "Please use `.T.conjugate()` instead."
            ))
        return self.T.conjugate()

    @property
    def real(self):
        return self._real()

    @property
    def imag(self):
        return self._imag()

    def __repr__(self):
        _, format_name = _formats[self.format]
        sparse_cls = 'array' if isinstance(self, sparray) else 'matrix'
        return f"<%dx%d sparse {sparse_cls} of type '%s'\n" \
               "\twith %d stored elements in %s format>" % \
               (self.shape + (self.dtype.type, self.nnz, format_name))
>>>>>>> a6602026

    def __str__(self):
        maxprint = self._getmaxprint()

        A = self.tocoo()

        # helper function, outputs "(i,j)  v"
        def tostr(row, col, data):
            triples = zip(list(zip(row, col)), data)
            return '\n'.join([('  %s\t%s' % t) for t in triples])

        if self.nnz > maxprint:
            half = maxprint // 2
            out = tostr(A.row[:half], A.col[:half], A.data[:half])
            out += "\n  :\t:\n"
            half = maxprint - maxprint//2
            out += tostr(A.row[-half:], A.col[-half:], A.data[-half:])
        else:
            out = tostr(A.row, A.col, A.data)

        return out

    def __bool__(self):  # Simple -- other ideas?
        if self.shape == (1, 1):
            return self.nnz != 0
        else:
            raise ValueError("The truth value of an array with more than one "
                             "element is ambiguous. Use a.any() or a.all().")
    __nonzero__ = __bool__

    # What should len(sparse) return? For consistency with dense matrices,
    # perhaps it should be the number of rows?  But for some uses the number of
    # non-zeros is more important.  For now, raise an exception!
    def __len__(self):
        raise TypeError("sparse array length is ambiguous; use getnnz()"
                        " or shape[0]")

    def asformat(self, format, copy=False):
        """Return this array in the passed format.

        Parameters
        ----------
        format : {str, None}
            The desired sparse format ("csr", "csc", "lil", "dok", "array", ...)
            or None for no conversion.
        copy : bool, optional
            If True, the result is guaranteed to not share data with self.

        Returns
        -------
        A : This array in the passed format.
        """
        if format is None or format == self.format:
            if copy:
                return self.copy()
            else:
                return self
        else:
            try:
                convert_method = getattr(self, 'to' + format)
            except AttributeError as e:
                raise ValueError(f'Format {format} is unknown.') from e

            # Forward the copy kwarg, if it's accepted.
            try:
                return convert_method(copy=copy)
            except TypeError:
                return convert_method()

    ###################################################################
    #  NOTE: All arithmetic operations use csr_matrix by default.
    # Therefore a new sparse array format just needs to define a
    # .tocsr() method to provide arithmetic support. Any of these
    # methods can be overridden for efficiency.
    ####################################################################

    def multiply(self, other):
        """Point-wise multiplication by another array
        """
        return self.tocsr().multiply(other)

    def maximum(self, other):
        """Element-wise maximum between this and another array."""
        return self.tocsr().maximum(other)

    def minimum(self, other):
        """Element-wise minimum between this and another array."""
        return self.tocsr().minimum(other)

    def dot(self, other):
        """Ordinary dot product

        Examples
        --------
        >>> import numpy as np
        >>> from scipy.sparse import csr_array
        >>> A = csr_array([[1, 2, 0], [0, 0, 3], [4, 0, 5]])
        >>> v = np.array([1, 0, -1])
        >>> A.dot(v)
        array([ 1, -3, -1], dtype=int64)

        """
        if np.isscalar(other):
            return self * other
        else:
            return self @ other

    def power(self, n, dtype=None):
        """Element-wise power."""
        return self.tocsr().power(n, dtype=dtype)

    def __eq__(self, other):
        return self.tocsr().__eq__(other)

    def __ne__(self, other):
        return self.tocsr().__ne__(other)

    def __lt__(self, other):
        return self.tocsr().__lt__(other)

    def __gt__(self, other):
        return self.tocsr().__gt__(other)

    def __le__(self, other):
        return self.tocsr().__le__(other)

    def __ge__(self, other):
        return self.tocsr().__ge__(other)

    def __abs__(self):
        return abs(self.tocsr())

    def __round__(self, ndigits=0):
        return round(self.tocsr(), ndigits=ndigits)

    def _add_sparse(self, other):
        return self.tocsr()._add_sparse(other)

    def _add_dense(self, other):
        return self.tocoo()._add_dense(other)

    def _sub_sparse(self, other):
        return self.tocsr()._sub_sparse(other)

    def _sub_dense(self, other):
        return self.todense() - other

    def _rsub_dense(self, other):
        # note: this can't be replaced by other + (-self) for unsigned types
        return other - self.todense()

    def __add__(self, other):  # self + other
        if isscalarlike(other):
            if other == 0:
                return self.copy()
            # Now we would add this scalar to every element.
            raise NotImplementedError('adding a nonzero scalar to a '
                                      'sparse array is not supported')
        elif issparse(other):
            if other.shape != self.shape:
                raise ValueError("inconsistent shapes")
            return self._add_sparse(other)
        elif isdense(other):
            other = np.broadcast_to(other, self.shape)
            return self._add_dense(other)
        else:
            return NotImplemented

    def __radd__(self,other):  # other + self
        return self.__add__(other)

    def __sub__(self, other):  # self - other
        if isscalarlike(other):
            if other == 0:
                return self.copy()
            raise NotImplementedError('subtracting a nonzero scalar from a '
                                      'sparse array is not supported')
        elif issparse(other):
            if other.shape != self.shape:
                raise ValueError("inconsistent shapes")
            return self._sub_sparse(other)
        elif isdense(other):
            other = np.broadcast_to(other, self.shape)
            return self._sub_dense(other)
        else:
            return NotImplemented

    def __rsub__(self,other):  # other - self
        if isscalarlike(other):
            if other == 0:
                return -self.copy()
            raise NotImplementedError('subtracting a sparse array from a '
                                      'nonzero scalar is not supported')
        elif isdense(other):
            other = np.broadcast_to(other, self.shape)
            return self._rsub_dense(other)
        else:
            return NotImplemented

    def _mul_dispatch(self, other):
        """`np.matrix`-compatible mul, i.e. `dot` or `NotImplemented`

        interpret other and call one of the following
        self._mul_scalar()
        self._mul_vector()
        self._mul_multivector()
        self._mul_sparse_matrix()
        """
        # This method has to be different from `__matmul__` because it is also
        # called by sparse matrix classes.

        # Currently matrix multiplication is only supported
        # for 2D arrays. Hence we unpacked and use only the
        # two last axes' lengths.
        N = self.shape[-1]
        M = self.shape[-2] if self.ndim > 1 else 1

        if other.__class__ is np.ndarray:
            # Fast path for the most common case
            if other.shape == (N,):
                return self._mul_vector(other)
            elif other.shape == (N, 1):
                return self._mul_vector(other.ravel()).reshape(M, 1)
            elif other.ndim == 2 and other.shape[0] == N:
                return self._mul_multivector(other)

        if isscalarlike(other):
            # scalar value
            return self._mul_scalar(other)

        if issparse(other):
            if self.shape[1] != other.shape[0]:
                raise ValueError('dimension mismatch')
            return self._mul_sparse_matrix(other)

        # If it's a list or whatever, treat it like an array
        other_a = np.asanyarray(other)

        if other_a.ndim == 0 and other_a.dtype == np.object_:
            # Not interpretable as an array; return NotImplemented so that
            # other's __rmul__ can kick in if that's implemented.
            return NotImplemented

        try:
            other.shape
        except AttributeError:
            other = other_a

        if other.ndim == 1 or other.ndim == 2 and other.shape[1] == 1:
            # dense row or column vector
            if other.shape != (N,) and other.shape != (N, 1):
                raise ValueError('dimension mismatch')

            result = self._mul_vector(np.ravel(other))

            if isinstance(other, np.matrix):
                result = self._ascontainer(result)

            if other.ndim == 2 and other.shape[1] == 1:
                # If 'other' was an (nx1) column vector, reshape the result
                result = result.reshape(-1, 1)

            return result

        elif other.ndim == 2:
            ##
            # dense 2D array or matrix ("multivector")

            if other.shape[0] != self.shape[1]:
                raise ValueError('dimension mismatch')

            result = self._mul_multivector(np.asarray(other))

            if isinstance(other, np.matrix):
                result = self._ascontainer(result)

            return result

        else:
            raise ValueError('could not interpret dimensions')

    def __mul__(self, *args, **kwargs):
        return self.multiply(*args, **kwargs)

    # by default, use CSR for __mul__ handlers
    def _mul_scalar(self, other):
        return self.tocsr()._mul_scalar(other)

    def _mul_vector(self, other):
        return self.tocsr()._mul_vector(other)

    def _mul_multivector(self, other):
        return self.tocsr()._mul_multivector(other)

    def _mul_sparse_matrix(self, other):
        return self.tocsr()._mul_sparse_matrix(other)

    def _rmul_dispatch(self, other):
        if isscalarlike(other):
            return self._mul_scalar(other)
        else:
            # Don't use asarray unless we have to
            try:
                tr = other.transpose()
            except AttributeError:
                tr = np.asarray(other).transpose()
            ret = self.transpose()._mul_dispatch(tr)
            if ret is NotImplemented:
                return NotImplemented
            return ret.transpose()

    def __rmul__(self, *args, **kwargs):  # other * self
        return self.multiply(*args, **kwargs)

    #######################
    # matmul (@) operator #
    #######################

    def __matmul__(self, other):
        if isscalarlike(other):
            raise ValueError("Scalar operands are not allowed, "
                             "use '*' instead")
        return self._mul_dispatch(other)

    def __rmatmul__(self, other):
        if isscalarlike(other):
            raise ValueError("Scalar operands are not allowed, "
                             "use '*' instead")
        return self._rmul_dispatch(other)

    ####################
    # Other Arithmetic #
    ####################

    def _divide(self, other, true_divide=False, rdivide=False):
        if isscalarlike(other):
            if rdivide:
                if true_divide:
                    return np.true_divide(other, self.todense())
                else:
                    return np.divide(other, self.todense())

            if true_divide and np.can_cast(self.dtype, np.float64):
                return self.astype(np.float64)._mul_scalar(1./other)
            else:
                r = self._mul_scalar(1./other)

                scalar_dtype = np.asarray(other).dtype
                if (np.issubdtype(self.dtype, np.integer) and
                        np.issubdtype(scalar_dtype, np.integer)):
                    return r.astype(self.dtype)
                else:
                    return r

        elif isdense(other):
            if not rdivide:
                if true_divide:
                    recip = np.true_divide(1., other)
                else:
                    recip = np.divide(1., other)
                return self.multiply(recip)
            else:
                if true_divide:
                    return np.true_divide(other, self.todense())
                else:
                    return np.divide(other, self.todense())
        elif issparse(other):
            if rdivide:
                return other._divide(self, true_divide, rdivide=False)

            self_csr = self.tocsr()
            if true_divide and np.can_cast(self.dtype, np.float64):
                return self_csr.astype(np.float64)._divide_sparse(other)
            else:
                return self_csr._divide_sparse(other)
        else:
            return NotImplemented

    def __truediv__(self, other):
        return self._divide(other, true_divide=True)

    def __div__(self, other):
        # Always do true division
        return self._divide(other, true_divide=True)

    def __rtruediv__(self, other):
        # Implementing this as the inverse would be too magical -- bail out
        return NotImplemented

    def __rdiv__(self, other):
        # Implementing this as the inverse would be too magical -- bail out
        return NotImplemented

    def __neg__(self):
        return -self.tocsr()

    def __iadd__(self, other):
        return NotImplemented

    def __isub__(self, other):
        return NotImplemented

    def __imul__(self, other):
        return NotImplemented

    def __idiv__(self, other):
        return self.__itruediv__(other)

    def __itruediv__(self, other):
        return NotImplemented

    def __pow__(self, *args, **kwargs):
        return self.power(*args, **kwargs)

    def transpose(self, axes=None, copy=False):
        """
        Reverses the dimensions of the sparse array.

        Parameters
        ----------
        axes : None, optional
            This argument is in the signature *solely* for NumPy
            compatibility reasons. Do not pass in anything except
            for the default value.
        copy : bool, optional
            Indicates whether or not attributes of `self` should be
            copied whenever possible. The degree to which attributes
            are copied varies depending on the type of sparse array
            being used.

        Returns
        -------
        p : `self` with the dimensions reversed.

        See Also
        --------
        numpy.transpose : NumPy's implementation of 'transpose' for ndarrays
        """
        return self.tocsr(copy=copy).transpose(axes=axes, copy=False)

    def conjugate(self, copy=True):
        """Element-wise complex conjugation.

        If the array is of non-complex data type and `copy` is False,
        this method does nothing and the data is not copied.

        Parameters
        ----------
        copy : bool, optional
            If True, the result is guaranteed to not share data with self.

        Returns
        -------
        A : The element-wise complex conjugate.

        """
        if np.issubdtype(self.dtype, np.complexfloating):
            return self.tocsr(copy=copy).conjugate(copy=False)
        elif copy:
            return self.copy()
        else:
            return self

    def conj(self, copy=True):
        return self.conjugate(copy=copy)

    conj.__doc__ = conjugate.__doc__

    def _real(self):
        return self.tocsr()._real()

    def _imag(self):
        return self.tocsr()._imag()

    def nonzero(self):
        """nonzero indices

        Returns a tuple of arrays (row,col) containing the indices
        of the non-zero elements of the array.

        Examples
        --------
        >>> from scipy.sparse import csr_array
        >>> A = csr_array([[1,2,0],[0,0,3],[4,0,5]])
        >>> A.nonzero()
        (array([0, 0, 1, 2, 2]), array([0, 1, 2, 0, 2]))

        """

        # convert to COOrdinate format
        A = self.tocoo()
        nz_mask = A.data != 0
        return (A.row[nz_mask], A.col[nz_mask])

    def _getcol(self, j):
        """Returns a copy of column j of the array, as an (m x 1) sparse
        array (column vector).
        """
        # Subclasses should override this method for efficiency.
        # Post-multiply by a (n x 1) column vector 'a' containing all zeros
        # except for a_j = 1
        n = self.shape[1]
        if j < 0:
            j += n
        if j < 0 or j >= n:
            raise IndexError("index out of bounds")
        col_selector = self._csc_container(([1], [[j], [0]]),
                                           shape=(n, 1), dtype=self.dtype)
        return self @ col_selector

    def _getrow(self, i):
        """Returns a copy of row i of the array, as a (1 x n) sparse
        array (row vector).
        """
        # Subclasses should override this method for efficiency.
        # Pre-multiply by a (1 x m) row vector 'a' containing all zeros
        # except for a_i = 1
        m = self.shape[0]
        if i < 0:
            i += m
        if i < 0 or i >= m:
            raise IndexError("index out of bounds")
        row_selector = self._csr_container(([1], [[0], [i]]),
                                           shape=(1, m), dtype=self.dtype)
        return row_selector @ self

    # The following dunder methods cannot be implemented.
    #
    # def __array__(self):
    #     # Sparse matrices rely on NumPy wrapping them in object arrays under
    #     # the hood to make unary ufuncs work on them. So we cannot raise
    #     # TypeError here - which would be handy to not give users object
    #     # arrays they probably don't want (they're looking for `.toarray()`).
    #     #
    #     # Conversion with `toarray()` would also break things because of the
    #     # behavior discussed above, plus we want to avoid densification by
    #     # accident because that can too easily blow up memory.
    #
    # def __array_ufunc__(self):
    #     # We cannot implement __array_ufunc__ due to mismatching semantics.
    #     # See gh-7707 and gh-7349 for details.
    #
    # def __array_function__(self):
    #     # We cannot implement __array_function__ due to mismatching semantics.
    #     # See gh-10362 for details.

    def todense(self, order=None, out=None):
        """
        Return a dense matrix representation of this sparse array.

        Parameters
        ----------
        order : {'C', 'F'}, optional
            Whether to store multi-dimensional data in C (row-major)
            or Fortran (column-major) order in memory. The default
            is 'None', which provides no ordering guarantees.
            Cannot be specified in conjunction with the `out`
            argument.

        out : ndarray, 2-D, optional
            If specified, uses this array (or `numpy.matrix`) as the
            output buffer instead of allocating a new array to
            return. The provided array must have the same shape and
            dtype as the sparse array on which you are calling the
            method.

        Returns
        -------
        arr : numpy.matrix, 2-D
            A NumPy matrix object with the same shape and containing
            the same data represented by the sparse array, with the
            requested memory order. If `out` was passed and was an
            array (rather than a `numpy.matrix`), it will be filled
            with the appropriate values and returned wrapped in a
            `numpy.matrix` object that shares the same memory.
        """
        return self._ascontainer(self.toarray(order=order, out=out))

    def toarray(self, order=None, out=None):
        """
        Return a dense ndarray representation of this sparse array.

        Parameters
        ----------
        order : {'C', 'F'}, optional
            Whether to store multidimensional data in C (row-major)
            or Fortran (column-major) order in memory. The default
            is 'None', which provides no ordering guarantees.
            Cannot be specified in conjunction with the `out`
            argument.

        out : ndarray, 2-D, optional
            If specified, uses this array as the output buffer
            instead of allocating a new array to return. The provided
            array must have the same shape and dtype as the sparse
            array on which you are calling the method. For most
            sparse types, `out` is required to be memory contiguous
            (either C or Fortran ordered).

        Returns
        -------
        arr : ndarray, 2-D
            An array with the same shape and containing the same
            data represented by the sparse array, with the requested
            memory order. If `out` was passed, the same object is
            returned after being modified in-place to contain the
            appropriate values.
        """
        return self.tocoo(copy=False).toarray(order=order, out=out)

    # Any sparse array format deriving from _spbase must define one of
    # tocsr or tocoo. The other conversion methods may be implemented for
    # efficiency, but are not required.
    def tocsr(self, copy=False):
        """Convert this array to Compressed Sparse Row format.

        With copy=False, the data/indices may be shared between this array and
        the resultant csr_array.
        """
        return self.tocoo(copy=copy).tocsr(copy=False)

    def todok(self, copy=False):
        """Convert this array to Dictionary Of Keys format.

        With copy=False, the data/indices may be shared between this array and
        the resultant dok_array.
        """
        return self.tocoo(copy=copy).todok(copy=False)

    def tocoo(self, copy=False):
        """Convert this array to COOrdinate format.

        With copy=False, the data/indices may be shared between this array and
        the resultant coo_array.
        """
        return self.tocsr(copy=False).tocoo(copy=copy)

    def tolil(self, copy=False):
        """Convert this array to List of Lists format.

        With copy=False, the data/indices may be shared between this array and
        the resultant lil_array.
        """
        return self.tocsr(copy=False).tolil(copy=copy)

    def todia(self, copy=False):
        """Convert this array to sparse DIAgonal format.

        With copy=False, the data/indices may be shared between this array and
        the resultant dia_array.
        """
        return self.tocoo(copy=copy).todia(copy=False)

    def tobsr(self, blocksize=None, copy=False):
        """Convert this array to Block Sparse Row format.

        With copy=False, the data/indices may be shared between this array and
        the resultant bsr_array.

        When blocksize=(R, C) is provided, it will be used for construction of
        the bsr_array.
        """
        return self.tocsr(copy=False).tobsr(blocksize=blocksize, copy=copy)

    def tocsc(self, copy=False):
        """Convert this array to Compressed Sparse Column format.

        With copy=False, the data/indices may be shared between this array and
        the resultant csc_array.
        """
        return self.tocsr(copy=copy).tocsc(copy=False)

    def copy(self):
        """Returns a copy of this array.

        No data/indices will be shared between the returned value and current
        array.
        """
        return self.__class__(self, copy=True)

    def sum(self, axis=None, dtype=None, out=None):
        """
        Sum the array elements over a given axis.

        Parameters
        ----------
        axis : {-2, -1, 0, 1, None} optional
            Axis along which the sum is computed. The default is to
            compute the sum of all the array elements, returning a scalar
            (i.e., `axis` = `None`).
        dtype : dtype, optional
            The type of the returned array and of the accumulator in which
            the elements are summed.  The dtype of `a` is used by default
            unless `a` has an integer dtype of less precision than the default
            platform integer.  In that case, if `a` is signed then the platform
            integer is used while if `a` is unsigned then an unsigned integer
            of the same precision as the platform integer is used.

            .. versionadded:: 0.18.0

        out : np.matrix, optional
            Alternative output matrix in which to place the result. It must
            have the same shape as the expected output, but the type of the
            output values will be cast if necessary.

            .. versionadded:: 0.18.0

        Returns
        -------
        sum_along_axis : np.matrix
            A matrix with the same shape as `self`, with the specified
            axis removed.

        See Also
        --------
        numpy.matrix.sum : NumPy's implementation of 'sum' for matrices

        """
        validateaxis(axis)

        # We use multiplication by a matrix of ones to achieve this.
        # For some sparse array formats more efficient methods are
        # possible -- these should override this function.
        m, n = self.shape

        # Mimic numpy's casting.
        res_dtype = get_sum_dtype(self.dtype)

        if axis is None:
            # sum over rows and columns
            return (
                self @ self._ascontainer(np.ones((n, 1), dtype=res_dtype))
            ).sum(dtype=dtype, out=out)

        if axis < 0:
            axis += 2

        # axis = 0 or 1 now
        if axis == 0:
            # sum over columns
            ret = self._ascontainer(
                np.ones((1, m), dtype=res_dtype)
            ) @ self
        else:
            # sum over rows
            ret = self @ self._ascontainer(
                np.ones((n, 1), dtype=res_dtype)
            )

        if out is not None and out.shape != ret.shape:
            raise ValueError("dimensions do not match")

        return ret.sum(axis=axis, dtype=dtype, out=out)

    def mean(self, axis=None, dtype=None, out=None):
        """
        Compute the arithmetic mean along the specified axis.

        Returns the average of the array elements. The average is taken
        over all elements in the array by default, otherwise over the
        specified axis. `float64` intermediate and return values are used
        for integer inputs.

        Parameters
        ----------
        axis : {-2, -1, 0, 1, None} optional
            Axis along which the mean is computed. The default is to compute
            the mean of all elements in the array (i.e., `axis` = `None`).
        dtype : data-type, optional
            Type to use in computing the mean. For integer inputs, the default
            is `float64`; for floating point inputs, it is the same as the
            input dtype.

            .. versionadded:: 0.18.0

        out : np.matrix, optional
            Alternative output matrix in which to place the result. It must
            have the same shape as the expected output, but the type of the
            output values will be cast if necessary.

            .. versionadded:: 0.18.0

        Returns
        -------
        m : np.matrix

        See Also
        --------
        numpy.matrix.mean : NumPy's implementation of 'mean' for matrices

        """
        def _is_integral(dtype):
            return (np.issubdtype(dtype, np.integer) or
                    np.issubdtype(dtype, np.bool_))

        validateaxis(axis)

        res_dtype = self.dtype.type
        integral = _is_integral(self.dtype)

        # output dtype
        if dtype is None:
            if integral:
                res_dtype = np.float64
        else:
            res_dtype = np.dtype(dtype).type

        # intermediate dtype for summation
        inter_dtype = np.float64 if integral else res_dtype
        inter_self = self.astype(inter_dtype)

        if axis is None:
            return (inter_self / np.array(
                self.shape[0] * self.shape[1]))\
                .sum(dtype=res_dtype, out=out)

        if axis < 0:
            axis += 2

        # axis = 0 or 1 now
        if axis == 0:
            return (inter_self * (1.0 / self.shape[0])).sum(
                axis=0, dtype=res_dtype, out=out)
        else:
            return (inter_self * (1.0 / self.shape[1])).sum(
                axis=1, dtype=res_dtype, out=out)

    def diagonal(self, k=0):
        """Returns the kth diagonal of the array.

        Parameters
        ----------
        k : int, optional
            Which diagonal to get, corresponding to elements a[i, i+k].
            Default: 0 (the main diagonal).

            .. versionadded:: 1.0

        See also
        --------
        numpy.diagonal : Equivalent numpy function.

        Examples
        --------
        >>> from scipy.sparse import csr_array
        >>> A = csr_array([[1, 2, 0], [0, 0, 3], [4, 0, 5]])
        >>> A.diagonal()
        array([1, 0, 5])
        >>> A.diagonal(k=1)
        array([2, 3])
        """
        return self.tocsr().diagonal(k=k)

    def trace(self, offset=0):
        """Returns the sum along diagonals of the sparse array.

        Parameters
        ----------
        offset : int, optional
            Which diagonal to get, corresponding to elements a[i, i+offset].
            Default: 0 (the main diagonal).

        """
        return self.diagonal(k=offset).sum()

    def setdiag(self, values, k=0):
        """
        Set diagonal or off-diagonal elements of the array.

        Parameters
        ----------
        values : array_like
            New values of the diagonal elements.

            Values may have any length. If the diagonal is longer than values,
            then the remaining diagonal entries will not be set. If values are
            longer than the diagonal, then the remaining values are ignored.

            If a scalar value is given, all of the diagonal is set to it.

        k : int, optional
            Which off-diagonal to set, corresponding to elements a[i,i+k].
            Default: 0 (the main diagonal).

        """
        M, N = self.shape
        if (k > 0 and k >= N) or (k < 0 and -k >= M):
            raise ValueError("k exceeds array dimensions")
        self._setdiag(np.asarray(values), k)

    def _setdiag(self, values, k):
        """This part of the implementation gets overridden by the
        different formats.
        """
        M, N = self.shape
        if k < 0:
            if values.ndim == 0:
                # broadcast
                max_index = min(M+k, N)
                for i in range(max_index):
                    self[i - k, i] = values
            else:
                max_index = min(M+k, N, len(values))
                if max_index <= 0:
                    return
                for i, v in enumerate(values[:max_index]):
                    self[i - k, i] = v
        else:
            if values.ndim == 0:
                # broadcast
                max_index = min(M, N-k)
                for i in range(max_index):
                    self[i, i + k] = values
            else:
                max_index = min(M, N-k, len(values))
                if max_index <= 0:
                    return
                for i, v in enumerate(values[:max_index]):
                    self[i, i + k] = v

    def _process_toarray_args(self, order, out):
        if out is not None:
            if order is not None:
                raise ValueError('order cannot be specified if out '
                                 'is not None')
            if out.shape != self.shape or out.dtype != self.dtype:
                raise ValueError('out array must be same dtype and shape as '
                                 'sparse array')
            out[...] = 0.
            return out
        else:
            return np.zeros(self.shape, dtype=self.dtype, order=order)

    def _get_index_dtype(self, arrays=(), maxval=None, check_contents=False):
        """
        Determine index dtype for array.

        This wraps _sputils.get_index_dtype, providing compatibility for both
        array and matrix API sparse matrices. Matrix API sparse matrices would
        attempt to downcast the indices - which can be computationally
        expensive and undesirable for users. The array API changes this
        behaviour.

        See discussion: https://github.com/scipy/scipy/issues/16774

        The get_index_dtype import is due to implementation details of the test
        suite. It allows the decorator ``with_64bit_maxval_limit`` to mock a
        lower int32 max value for checks on the matrix API's downcasting
        behaviour.
        """
        from ._sputils import get_index_dtype

        # Don't check contents for array API
        return get_index_dtype(arrays, maxval, (check_contents and not isinstance(self, sparray)))


    ## All methods below are deprecated and should be removed in
    ## scipy 1.13.0
    ##
    ## Also uncomment the definition of shape above.

    def get_shape(self):
        """Get shape of a sparse array.

        .. deprecated:: 1.11.0
           This method will be removed in SciPy 1.13.0.
           Use `X.shape` instead.
        """
        msg = (
            "`get_shape` is deprecated and will be removed in v1.13.0; "
            "use `X.shape` instead."
        )
        warn(msg, DeprecationWarning, stacklevel=2)

        return self._shape

    def set_shape(self, shape):
        """See `reshape`.

        .. deprecated:: 1.11.0
           This method will be removed in SciPy 1.13.0.
           Use `X.reshape` instead.
        """
        msg = (
            "Shape assignment is deprecated and will be removed in v1.13.0; "
            "use `reshape` instead."
        )
        warn(msg, DeprecationWarning, stacklevel=2)

        # Make sure copy is False since this is in place
        # Make sure format is unchanged because we are doing a __dict__ swap
        new_self = self.reshape(shape, copy=False).asformat(self.format)
        self.__dict__ = new_self.__dict__

    shape = property(
        fget=lambda self: self._shape,
        fset=set_shape,
        doc="""The shape of the array.

Note that, starting in SciPy 1.13.0, this property will no longer be
settable. To change the array shape, use `X.reshape` instead.
"""
    )  # noqa: F811

    def asfptype(self):
        """Upcast array to a floating point format (if necessary)

        .. deprecated:: 1.11.0
           This method is for internal use only, and will be removed from the
           public API in SciPy 1.13.0.
        """
        msg = (
            "`asfptype` is an internal function, and is deprecated "
            "as part of the public API. It will be removed in v1.13.0."
        )
        warn(msg, DeprecationWarning, stacklevel=2)
        return self._asfptype()

    def getmaxprint(self):
        """Maximum number of elements to display when printed.

        .. deprecated:: 1.11.0
           This method is for internal use only, and will be removed from the
           public API in SciPy 1.13.0.
        """
        msg = (
            "`getmaxprint` is an internal function, and is deprecated "
            "as part of the public API. It will be removed in v1.13.0."
        )
        warn(msg, DeprecationWarning, stacklevel=2)
        return self._getmaxprint()

    def getformat(self):
        """Matrix storage format.

        .. deprecated:: 1.11.0
           This method will be removed in SciPy 1.13.0.
           Use `X.format` instead.
        """
        msg = (
            "`getformat` is deprecated and will be removed in v1.13.0; "
            "use `X.format` instead."
        )
        warn(msg, DeprecationWarning, stacklevel=2)
        return self.format

    def getnnz(self, axis=None):
        """Number of stored values, including explicit zeros.

        .. deprecated:: 1.11.0
           This method will be removed in SciPy 1.13.0. Use `X.nnz`
           instead.  The `axis` argument will no longer be supported;
           please let us know if you still need this functionality.

        Parameters
        ----------
        axis : None, 0, or 1
            Select between the number of values across the whole array, in
            each column, or in each row.

        See also
        --------
        count_nonzero : Number of non-zero entries
        """
        msg = (
            "`getnnz` is deprecated and will be removed in v1.13.0; "
            "use `X.nnz` instead."
        )
        warn(msg, DeprecationWarning, stacklevel=2)
        return self._getnnz(axis=axis)

    def getH(self):
        """Return the Hermitian transpose of this array.

        .. deprecated:: 1.11.0
           This method will be removed in SciPy 1.13.0.
           Use `X.conj().T` instead.
        """
        msg = (
            "`getH` is deprecated and will be removed in v1.13.0; "
            "use `X.conj().T` instead."
        )
        warn(msg, DeprecationWarning, stacklevel=2)
        return self.conjugate().transpose()

    def getcol(self, j):
        """Returns a copy of column j of the array, as an (m x 1) sparse
        array (column vector).

        .. deprecated:: 1.11.0
           This method will be removed in SciPy 1.13.0.
           Use array indexing instead.
        """
        msg = (
            "`getcol` is deprecated and will be removed in v1.13.0; "
            f"use `X[:, [{j}]]` instead."
        )
        warn(msg, DeprecationWarning, stacklevel=2)
        return self._getcol(j)

    def getrow(self, i):
        """Returns a copy of row i of the array, as a (1 x n) sparse
        array (row vector).

        .. deprecated:: 1.11.0
           This method will be removed in SciPy 1.13.0.
           Use array indexing instead.
        """
        msg = (
            "`getrow` is deprecated and will be removed in v1.13.0; "
            f"use `X[[{i}]]` instead."
        )
        warn(msg, DeprecationWarning, stacklevel=2)
        return self._getrow(i)

    ## End 1.13.0 deprecated methods


class sparray:
    """A namespace class to separate sparray from spmatrix"""
    pass

sparray.__doc__ = _spbase.__doc__


def issparse(x):
    """Is `x` of a sparse array type?

    Parameters
    ----------
    x
        object to check for being a sparse array

    Returns
    -------
    bool
        True if `x` is a sparse array or a sparse matrix, False otherwise

    Examples
    --------
    >>> import numpy as np
    >>> from scipy.sparse import csr_array, csr_matrix, issparse
    >>> issparse(csr_matrix([[5]]))
    True
    >>> issparse(csr_array([[5]]))
    True
    >>> issparse(np.array([[5]]))
    False
    >>> issparse(5)
    False
    """
    return isinstance(x, _spbase)


def isspmatrix(x):
    """Is `x` of a sparse matrix type?

    Parameters
    ----------
    x
        object to check for being a sparse matrix

    Returns
    -------
    bool
        True if `x` is a sparse matrix, False otherwise

    Examples
    --------
    >>> import numpy as np
    >>> from scipy.sparse import csr_array, csr_matrix, isspmatrix
    >>> isspmatrix(csr_matrix([[5]]))
    True
    >>> isspmatrix(csr_array([[5]]))
    False
    >>> isspmatrix(np.array([[5]]))
    False
    >>> isspmatrix(5)
    False
    """
    return isinstance(x, spmatrix)<|MERGE_RESOLUTION|>--- conflicted
+++ resolved
@@ -310,16 +310,6 @@
         """Format string for matrix."""
         return self._format
 
-<<<<<<< HEAD
-    def __repr__(self) -> str:
-        _, format_name = _formats[self.format]
-        sparse_cls = 'array' if self._is_array else 'matrix'
-        shape_str = 'x'.join(str(x) for x in self.shape)
-        return (
-            f"<{shape_str} sparse {sparse_cls} of type '{self.dtype.type}'\n"
-            f"\twith {self.nnz} stored elements in {format_name} format>"
-        )
-=======
     @property
     def A(self) -> np.ndarray:
         """DEPRECATED: Return a dense array.
@@ -365,13 +355,14 @@
     def imag(self):
         return self._imag()
 
-    def __repr__(self):
+    def __repr__(self) -> str:
         _, format_name = _formats[self.format]
         sparse_cls = 'array' if isinstance(self, sparray) else 'matrix'
-        return f"<%dx%d sparse {sparse_cls} of type '%s'\n" \
-               "\twith %d stored elements in %s format>" % \
-               (self.shape + (self.dtype.type, self.nnz, format_name))
->>>>>>> a6602026
+        shape_str = 'x'.join(str(x) for x in self.shape)
+        return (
+            f"<{shape_str} sparse {sparse_cls} of type '{self.dtype.type}'\n"
+            f"\twith {self.nnz} stored elements in {format_name} format>"
+        )
 
     def __str__(self):
         maxprint = self._getmaxprint()
