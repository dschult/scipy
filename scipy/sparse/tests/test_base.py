#
# Authors: Travis Oliphant, Ed Schofield, Robert Cimrman, Nathan Bell, and others

""" Test functions for sparse matrices. Each class in the "Matrix class
based tests" section become subclasses of the classes in the "Generic
tests" section. This is done by the functions in the "Tailored base
class for generic tests" section.

"""


import contextlib
import functools
import operator
import platform
import itertools
import sys

import pytest
from pytest import raises as assert_raises

import numpy as np
from numpy import (arange, zeros, array, dot, asarray,
                   vstack, ndarray, transpose, diag, kron, inf, conjugate,
                   int8)

import random
from numpy.testing import (assert_equal, assert_array_equal,
        assert_array_almost_equal, assert_almost_equal, assert_,
        assert_allclose, suppress_warnings)

import scipy.linalg

import scipy.sparse as sparse
from scipy.sparse import (csc_matrix, csr_matrix, dok_matrix,
        coo_matrix, lil_matrix, dia_matrix, bsr_matrix,
        csc_array, csr_array, dok_array,
        coo_array, lil_array, dia_array, bsr_array,
        eye, issparse, SparseEfficiencyWarning, sparray)
from scipy.sparse._base import _formats
from scipy.sparse._sputils import (supported_dtypes, isscalarlike,
                                   get_index_dtype, asmatrix, matrix)
from scipy.sparse.linalg import splu, expm, inv

from scipy._lib.decorator import decorator
from scipy._lib._util import ComplexWarning

IS_COLAB = ('google.colab' in sys.modules)


def assert_in(member, collection, msg=None):
    message = msg if msg is not None else f"{member!r} not found in {collection!r}"
    assert_(member in collection, msg=message)


def assert_array_equal_dtype(x, y, **kwargs):
    assert_(x.dtype == y.dtype)
    assert_array_equal(x, y, **kwargs)


NON_ARRAY_BACKED_FORMATS = frozenset(['dok'])

def sparse_may_share_memory(A, B):
    # Checks if A and B have any numpy array sharing memory.

    def _underlying_arrays(x):
        # Given any object (e.g. a sparse array), returns all numpy arrays
        # stored in any attribute.

        arrays = []
        for a in x.__dict__.values():
            if isinstance(a, np.ndarray | np.generic):
                arrays.append(a)
        return arrays

    for a in _underlying_arrays(A):
        for b in _underlying_arrays(B):
            if np.may_share_memory(a, b):
                return True
    return False


sup_complex = suppress_warnings()
sup_complex.filter(ComplexWarning)


def with_64bit_maxval_limit(maxval_limit=None, random=False, fixed_dtype=None,
                            downcast_maxval=None, assert_32bit=False):
    """
    Monkeypatch the maxval threshold at which scipy.sparse switches to
    64-bit index arrays, or make it (pseudo-)random.

    """
    if maxval_limit is None:
        maxval_limit = np.int64(10)
    else:
        # Ensure we use numpy scalars rather than Python scalars (matters for
        # NEP 50 casting rule changes)
        maxval_limit = np.int64(maxval_limit)

    if assert_32bit:
        def new_get_index_dtype(arrays=(), maxval=None, check_contents=False):
            tp = get_index_dtype(arrays, maxval, check_contents)
            assert_equal(np.iinfo(tp).max, np.iinfo(np.int32).max)
            assert_(tp == np.int32 or tp == np.intc)
            return tp
    elif fixed_dtype is not None:
        def new_get_index_dtype(arrays=(), maxval=None, check_contents=False):
            return fixed_dtype
    elif random:
        counter = np.random.RandomState(seed=1234)

        def new_get_index_dtype(arrays=(), maxval=None, check_contents=False):
            return (np.int32, np.int64)[counter.randint(2)]
    else:
        def new_get_index_dtype(arrays=(), maxval=None, check_contents=False):
            dtype = np.int32
            if maxval is not None:
                if maxval > maxval_limit:
                    dtype = np.int64
            for arr in arrays:
                arr = np.asarray(arr)
                if arr.dtype > np.int32:
                    if check_contents:
                        if arr.size == 0:
                            # a bigger type not needed
                            continue
                        elif np.issubdtype(arr.dtype, np.integer):
                            maxval = arr.max()
                            minval = arr.min()
                            if minval >= -maxval_limit and maxval <= maxval_limit:
                                # a bigger type not needed
                                continue
                    dtype = np.int64
            return dtype

    if downcast_maxval is not None:
        def new_downcast_intp_index(arr):
            if arr.max() > downcast_maxval:
                raise AssertionError("downcast limited")
            return arr.astype(np.intp)

    @decorator
    def deco(func, *a, **kw):
        backup = []
        modules = [scipy.sparse._bsr, scipy.sparse._coo, scipy.sparse._csc,
                   scipy.sparse._csr, scipy.sparse._dia, scipy.sparse._dok,
                   scipy.sparse._lil, scipy.sparse._sputils,
                   scipy.sparse._compressed, scipy.sparse._construct]
        try:
            for mod in modules:
                backup.append((mod, 'get_index_dtype',
                               getattr(mod, 'get_index_dtype', None)))
                setattr(mod, 'get_index_dtype', new_get_index_dtype)
                if downcast_maxval is not None:
                    backup.append((mod, 'downcast_intp_index',
                                   getattr(mod, 'downcast_intp_index', None)))
                    setattr(mod, 'downcast_intp_index', new_downcast_intp_index)
            return func(*a, **kw)
        finally:
            for mod, name, oldfunc in backup:
                if oldfunc is not None:
                    setattr(mod, name, oldfunc)

    return deco


def toarray(a):
    if isinstance(a, np.ndarray) or isscalarlike(a):
        return a
    return a.toarray()


class BinopTester:
    # Custom type to test binary operations on sparse matrices.

    def __add__(self, mat):
        return "matrix on the right"

    def __mul__(self, mat):
        return "matrix on the right"

    def __sub__(self, mat):
        return "matrix on the right"

    def __radd__(self, mat):
        return "matrix on the left"

    def __rmul__(self, mat):
        return "matrix on the left"

    def __rsub__(self, mat):
        return "matrix on the left"

    def __matmul__(self, mat):
        return "matrix on the right"

    def __rmatmul__(self, mat):
        return "matrix on the left"

class BinopTester_with_shape:
    # Custom type to test binary operations on sparse matrices
    # with object which has shape attribute.
    def __init__(self,shape):
        self._shape = shape

    def shape(self):
        return self._shape

    def ndim(self):
        return len(self._shape)

    def __add__(self, mat):
        return "matrix on the right"

    def __mul__(self, mat):
        return "matrix on the right"

    def __sub__(self, mat):
        return "matrix on the right"

    def __radd__(self, mat):
        return "matrix on the left"

    def __rmul__(self, mat):
        return "matrix on the left"

    def __rsub__(self, mat):
        return "matrix on the left"

    def __matmul__(self, mat):
        return "matrix on the right"

    def __rmatmul__(self, mat):
        return "matrix on the left"

class ComparisonTester:
    # Custom type to test comparison operations on sparse matrices.
    def __eq__(self, other):
        return "eq"

    def __ne__(self, other):
        return "ne"

    def __lt__(self, other):
        return "lt"

    def __le__(self, other):
        return "le"

    def __gt__(self, other):
        return "gt"

    def __ge__(self, other):
        return "ge"


#------------------------------------------------------------------------------
# Generic tests
#------------------------------------------------------------------------------


class _MatrixMixin:
    """mixin to easily allow tests of both sparray and spmatrix"""
    bsr_container = bsr_matrix
    coo_container = coo_matrix
    csc_container = csc_matrix
    csr_container = csr_matrix
    dia_container = dia_matrix
    dok_container = dok_matrix
    lil_container = lil_matrix
    asdense = staticmethod(asmatrix)

    def test_getrow(self):
        assert_array_equal(self.datsp.getrow(1).toarray(), self.dat[[1], :])
        assert_array_equal(self.datsp.getrow(-1).toarray(), self.dat[[-1], :])

    def test_getcol(self):
        assert_array_equal(self.datsp.getcol(1).toarray(), self.dat[:, [1]])
        assert_array_equal(self.datsp.getcol(-1).toarray(), self.dat[:, [-1]])

    def test_asfptype(self):
        A = self.spcreator(arange(6,dtype='int32').reshape(2,3))

        assert_equal(A.asfptype().dtype, np.dtype('float64'))
        assert_equal(A.asfptype().format, A.format)
        assert_equal(A.astype('int16').asfptype().dtype, np.dtype('float32'))
        assert_equal(A.astype('complex128').asfptype().dtype, np.dtype('complex128'))

        B = A.asfptype()
        C = B.asfptype()
        assert_(B is C)


# TODO test prune
# TODO test has_sorted_indices
class _TestCommon:
    """test common functionality shared by all sparse formats"""
    math_dtypes = supported_dtypes

    bsr_container = bsr_array
    coo_container = coo_array
    csc_container = csc_array
    csr_container = csr_array
    dia_container = dia_array
    dok_container = dok_array
    lil_container = lil_array
    asdense = array

    @classmethod
    def init_class(cls):
        # Canonical data.
        cls.dat = array([[1, 0, 0, 2], [3, 0, 1, 0], [0, 2, 0, 0]], 'd')
        cls.datsp = cls.spcreator(cls.dat)

        # Some sparse and dense matrices with data for every supported dtype.
        # This set union is a workaround for numpy#6295, which means that
        # two np.int64 dtypes don't hash to the same value.
        cls.checked_dtypes = set(supported_dtypes).union(cls.math_dtypes)
        cls.dat_dtypes = {}
        cls.datsp_dtypes = {}
        for dtype in cls.checked_dtypes:
            cls.dat_dtypes[dtype] = cls.dat.astype(dtype)
            cls.datsp_dtypes[dtype] = cls.spcreator(cls.dat.astype(dtype))

        # Check that the original data is equivalent to the
        # corresponding dat_dtypes & datsp_dtypes.
        assert_equal(cls.dat, cls.dat_dtypes[np.float64])
        assert_equal(cls.datsp.toarray(),
                     cls.datsp_dtypes[np.float64].toarray())

        cls.is_array_test = isinstance(cls.datsp, sparray)

    def test_bool(self):
        def check(dtype):
            datsp = self.datsp_dtypes[dtype]

            assert_raises(ValueError, bool, datsp)
            assert_(self.spcreator([[1]]))
            assert_(not self.spcreator([[0]]))

        if isinstance(self, TestDOK):
            pytest.skip("Cannot create a rank <= 2 DOK matrix.")
        for dtype in self.checked_dtypes:
            check(dtype)

    def test_bool_rollover(self):
        # bool's underlying dtype is 1 byte, check that it does not
        # rollover True -> False at 256.
        dat = array([[True, False]])
        datsp = self.spcreator(dat)

        for _ in range(10):
            datsp = datsp + datsp
            dat = dat + dat
        assert_array_equal(dat, datsp.toarray())

    def test_eq(self):
        sup = suppress_warnings()
        sup.filter(SparseEfficiencyWarning)

        @sup
        @sup_complex
        def check(dtype):
            dat = self.dat_dtypes[dtype]
            datsp = self.datsp_dtypes[dtype]
            dat2 = dat.copy()
            dat2[:,0] = 0
            datsp2 = self.spcreator(dat2)
            datbsr = self.bsr_container(dat)
            datcsr = self.csr_container(dat)
            datcsc = self.csc_container(dat)
            datlil = self.lil_container(dat)

            # sparse/sparse
            assert_array_equal_dtype(dat == dat2, (datsp == datsp2).toarray())
            # mix sparse types
            assert_array_equal_dtype(dat == dat2, (datbsr == datsp2).toarray())
            assert_array_equal_dtype(dat == dat2, (datcsr == datsp2).toarray())
            assert_array_equal_dtype(dat == dat2, (datcsc == datsp2).toarray())
            assert_array_equal_dtype(dat == dat2, (datlil == datsp2).toarray())
            # sparse/dense
            assert_array_equal_dtype(dat == datsp2, datsp2 == dat)
            # sparse/scalar
            assert_array_equal_dtype(dat == 0, (datsp == 0).toarray())
            assert_array_equal_dtype(dat == 1, (datsp == 1).toarray())
            assert_array_equal_dtype(dat == np.nan,
                                     (datsp == np.nan).toarray())

<<<<<<< HEAD
        if self.datsp.format not in ['bsr', 'csc', 'csr']:
=======
        if not isinstance(self, TestBSR | TestCSC | TestCSR):
>>>>>>> ecf3ff0f
            pytest.skip("Bool comparisons only implemented for BSR, CSC, and CSR.")
        for dtype in self.checked_dtypes:
            check(dtype)

    def test_ne(self):
        sup = suppress_warnings()
        sup.filter(SparseEfficiencyWarning)

        @sup
        @sup_complex
        def check(dtype):
            dat = self.dat_dtypes[dtype]
            datsp = self.datsp_dtypes[dtype]
            dat2 = dat.copy()
            dat2[:,0] = 0
            datsp2 = self.spcreator(dat2)
            datbsr = self.bsr_container(dat)
            datcsc = self.csc_container(dat)
            datcsr = self.csr_container(dat)
            datlil = self.lil_container(dat)

            # sparse/sparse
            assert_array_equal_dtype(dat != dat2, (datsp != datsp2).toarray())
            # mix sparse types
            assert_array_equal_dtype(dat != dat2, (datbsr != datsp2).toarray())
            assert_array_equal_dtype(dat != dat2, (datcsc != datsp2).toarray())
            assert_array_equal_dtype(dat != dat2, (datcsr != datsp2).toarray())
            assert_array_equal_dtype(dat != dat2, (datlil != datsp2).toarray())
            # sparse/dense
            assert_array_equal_dtype(dat != datsp2, datsp2 != dat)
            # sparse/scalar
            assert_array_equal_dtype(dat != 0, (datsp != 0).toarray())
            assert_array_equal_dtype(dat != 1, (datsp != 1).toarray())
            assert_array_equal_dtype(0 != dat, (0 != datsp).toarray())
            assert_array_equal_dtype(1 != dat, (1 != datsp).toarray())
            assert_array_equal_dtype(dat != np.nan,
                                     (datsp != np.nan).toarray())

<<<<<<< HEAD
        if self.datsp.format not in ['bsr', 'csc', 'csr']:
=======
        if not isinstance(self, TestBSR | TestCSC | TestCSR):
>>>>>>> ecf3ff0f
            pytest.skip("Bool comparisons only implemented for BSR, CSC, and CSR.")
        for dtype in self.checked_dtypes:
            check(dtype)

    def test_lt(self):
        sup = suppress_warnings()
        sup.filter(SparseEfficiencyWarning)

        @sup
        @sup_complex
        def check(dtype):
            # data
            dat = self.dat_dtypes[dtype]
            datsp = self.datsp_dtypes[dtype]
            dat2 = dat.copy()
            dat2[:,0] = 0
            datsp2 = self.spcreator(dat2)
            datcomplex = dat.astype(complex)
            datcomplex[:,0] = 1 + 1j
            datspcomplex = self.spcreator(datcomplex)
            datbsr = self.bsr_container(dat)
            datcsc = self.csc_container(dat)
            datcsr = self.csr_container(dat)
            datlil = self.lil_container(dat)

            # sparse/sparse
            assert_array_equal_dtype(dat < dat2, (datsp < datsp2).toarray())
            assert_array_equal_dtype(datcomplex < dat2,
                                     (datspcomplex < datsp2).toarray())
            # mix sparse types
            assert_array_equal_dtype(dat < dat2, (datbsr < datsp2).toarray())
            assert_array_equal_dtype(dat < dat2, (datcsc < datsp2).toarray())
            assert_array_equal_dtype(dat < dat2, (datcsr < datsp2).toarray())
            assert_array_equal_dtype(dat < dat2, (datlil < datsp2).toarray())

            assert_array_equal_dtype(dat2 < dat, (datsp2 < datbsr).toarray())
            assert_array_equal_dtype(dat2 < dat, (datsp2 < datcsc).toarray())
            assert_array_equal_dtype(dat2 < dat, (datsp2 < datcsr).toarray())
            assert_array_equal_dtype(dat2 < dat, (datsp2 < datlil).toarray())
            # sparse/dense
            assert_array_equal_dtype(dat < dat2, datsp < dat2)
            assert_array_equal_dtype(datcomplex < dat2, datspcomplex < dat2)
            # sparse/scalar
            for val in [2, 1, 0, -1, -2]:
                val = np.int64(val)  # avoid Python scalar (due to NEP 50 changes)
                assert_array_equal_dtype((datsp < val).toarray(), dat < val)
                assert_array_equal_dtype((val < datsp).toarray(), val < dat)

            with np.errstate(invalid='ignore'):
                assert_array_equal_dtype((datsp < np.nan).toarray(),
                                         dat < np.nan)

            # data
            dat = self.dat_dtypes[dtype]
            datsp = self.datsp_dtypes[dtype]
            dat2 = dat.copy()
            dat2[:,0] = 0
            datsp2 = self.spcreator(dat2)

            # dense rhs
            assert_array_equal_dtype(dat < datsp2, datsp < dat2)

<<<<<<< HEAD
        if self.datsp.format not in ['bsr', 'csc', 'csr']:
=======
        if not isinstance(self, TestBSR | TestCSC | TestCSR):
>>>>>>> ecf3ff0f
            pytest.skip("Bool comparisons only implemented for BSR, CSC, and CSR.")
        for dtype in self.checked_dtypes:
            check(dtype)

    def test_gt(self):
        sup = suppress_warnings()
        sup.filter(SparseEfficiencyWarning)

        @sup
        @sup_complex
        def check(dtype):
            dat = self.dat_dtypes[dtype]
            datsp = self.datsp_dtypes[dtype]
            dat2 = dat.copy()
            dat2[:,0] = 0
            datsp2 = self.spcreator(dat2)
            datcomplex = dat.astype(complex)
            datcomplex[:,0] = 1 + 1j
            datspcomplex = self.spcreator(datcomplex)
            datbsr = self.bsr_container(dat)
            datcsc = self.csc_container(dat)
            datcsr = self.csr_container(dat)
            datlil = self.lil_container(dat)

            # sparse/sparse
            assert_array_equal_dtype(dat > dat2, (datsp > datsp2).toarray())
            assert_array_equal_dtype(datcomplex > dat2,
                                     (datspcomplex > datsp2).toarray())
            # mix sparse types
            assert_array_equal_dtype(dat > dat2, (datbsr > datsp2).toarray())
            assert_array_equal_dtype(dat > dat2, (datcsc > datsp2).toarray())
            assert_array_equal_dtype(dat > dat2, (datcsr > datsp2).toarray())
            assert_array_equal_dtype(dat > dat2, (datlil > datsp2).toarray())

            assert_array_equal_dtype(dat2 > dat, (datsp2 > datbsr).toarray())
            assert_array_equal_dtype(dat2 > dat, (datsp2 > datcsc).toarray())
            assert_array_equal_dtype(dat2 > dat, (datsp2 > datcsr).toarray())
            assert_array_equal_dtype(dat2 > dat, (datsp2 > datlil).toarray())
            # sparse/dense
            assert_array_equal_dtype(dat > dat2, datsp > dat2)
            assert_array_equal_dtype(datcomplex > dat2, datspcomplex > dat2)
            # sparse/scalar
            for val in [2, 1, 0, -1, -2]:
                val = np.int64(val)  # avoid Python scalar (due to NEP 50 changes)
                assert_array_equal_dtype((datsp > val).toarray(), dat > val)
                assert_array_equal_dtype((val > datsp).toarray(), val > dat)

            with np.errstate(invalid='ignore'):
                assert_array_equal_dtype((datsp > np.nan).toarray(),
                                         dat > np.nan)

            # data
            dat = self.dat_dtypes[dtype]
            datsp = self.datsp_dtypes[dtype]
            dat2 = dat.copy()
            dat2[:,0] = 0
            datsp2 = self.spcreator(dat2)

            # dense rhs
            assert_array_equal_dtype(dat > datsp2, datsp > dat2)

<<<<<<< HEAD
        if self.datsp.format not in ['bsr', 'csc', 'csr']:
=======
        if not isinstance(self, TestBSR | TestCSC | TestCSR):
>>>>>>> ecf3ff0f
            pytest.skip("Bool comparisons only implemented for BSR, CSC, and CSR.")
        for dtype in self.checked_dtypes:
            check(dtype)

    def test_le(self):
        sup = suppress_warnings()
        sup.filter(SparseEfficiencyWarning)

        @sup
        @sup_complex
        def check(dtype):
            dat = self.dat_dtypes[dtype]
            datsp = self.datsp_dtypes[dtype]
            dat2 = dat.copy()
            dat2[:,0] = 0
            datsp2 = self.spcreator(dat2)
            datcomplex = dat.astype(complex)
            datcomplex[:,0] = 1 + 1j
            datspcomplex = self.spcreator(datcomplex)
            datbsr = self.bsr_container(dat)
            datcsc = self.csc_container(dat)
            datcsr = self.csr_container(dat)
            datlil = self.lil_container(dat)

            # sparse/sparse
            assert_array_equal_dtype(dat <= dat2, (datsp <= datsp2).toarray())
            assert_array_equal_dtype(datcomplex <= dat2,
                                     (datspcomplex <= datsp2).toarray())
            # mix sparse types
            assert_array_equal_dtype((datbsr <= datsp2).toarray(), dat <= dat2)
            assert_array_equal_dtype((datcsc <= datsp2).toarray(), dat <= dat2)
            assert_array_equal_dtype((datcsr <= datsp2).toarray(), dat <= dat2)
            assert_array_equal_dtype((datlil <= datsp2).toarray(), dat <= dat2)

            assert_array_equal_dtype((datsp2 <= datbsr).toarray(), dat2 <= dat)
            assert_array_equal_dtype((datsp2 <= datcsc).toarray(), dat2 <= dat)
            assert_array_equal_dtype((datsp2 <= datcsr).toarray(), dat2 <= dat)
            assert_array_equal_dtype((datsp2 <= datlil).toarray(), dat2 <= dat)
            # sparse/dense
            assert_array_equal_dtype(datsp <= dat2, dat <= dat2)
            assert_array_equal_dtype(datspcomplex <= dat2, datcomplex <= dat2)
            # sparse/scalar
            for val in [2, 1, -1, -2]:
                val = np.int64(val)  # avoid Python scalar (due to NEP 50 changes)
                assert_array_equal_dtype((datsp <= val).toarray(), dat <= val)
                assert_array_equal_dtype((val <= datsp).toarray(), val <= dat)

            # data
            dat = self.dat_dtypes[dtype]
            datsp = self.datsp_dtypes[dtype]
            dat2 = dat.copy()
            dat2[:,0] = 0
            datsp2 = self.spcreator(dat2)

            # dense rhs
            assert_array_equal_dtype(dat <= datsp2, datsp <= dat2)

<<<<<<< HEAD
        if self.datsp.format not in ['bsr', 'csc', 'csr']:
=======
        if not isinstance(self, TestBSR | TestCSC | TestCSR):
>>>>>>> ecf3ff0f
            pytest.skip("Bool comparisons only implemented for BSR, CSC, and CSR.")
        for dtype in self.checked_dtypes:
            check(dtype)

    def test_ge(self):
        sup = suppress_warnings()
        sup.filter(SparseEfficiencyWarning)

        @sup
        @sup_complex
        def check(dtype):
            dat = self.dat_dtypes[dtype]
            datsp = self.datsp_dtypes[dtype]
            dat2 = dat.copy()
            dat2[:,0] = 0
            datsp2 = self.spcreator(dat2)
            datcomplex = dat.astype(complex)
            datcomplex[:,0] = 1 + 1j
            datspcomplex = self.spcreator(datcomplex)
            datbsr = self.bsr_container(dat)
            datcsc = self.csc_container(dat)
            datcsr = self.csr_container(dat)
            datlil = self.lil_container(dat)

            # sparse/sparse
            assert_array_equal_dtype(dat >= dat2, (datsp >= datsp2).toarray())
            assert_array_equal_dtype(datcomplex >= dat2,
                                     (datspcomplex >= datsp2).toarray())
            # mix sparse types
            assert_array_equal_dtype((datbsr >= datsp2).toarray(), dat >= dat2)
            assert_array_equal_dtype((datcsc >= datsp2).toarray(), dat >= dat2)
            assert_array_equal_dtype((datcsr >= datsp2).toarray(), dat >= dat2)
            assert_array_equal_dtype((datlil >= datsp2).toarray(), dat >= dat2)

            assert_array_equal_dtype((datsp2 >= datbsr).toarray(), dat2 >= dat)
            assert_array_equal_dtype((datsp2 >= datcsc).toarray(), dat2 >= dat)
            assert_array_equal_dtype((datsp2 >= datcsr).toarray(), dat2 >= dat)
            assert_array_equal_dtype((datsp2 >= datlil).toarray(), dat2 >= dat)
            # sparse/dense
            assert_array_equal_dtype(datsp >= dat2, dat >= dat2)
            assert_array_equal_dtype(datspcomplex >= dat2, datcomplex >= dat2)
            # sparse/scalar
            for val in [2, 1, -1, -2]:
                val = np.int64(val)  # avoid Python scalar (due to NEP 50 changes)
                assert_array_equal_dtype((datsp >= val).toarray(), dat >= val)
                assert_array_equal_dtype((val >= datsp).toarray(), val >= dat)

            # dense data
            dat = self.dat_dtypes[dtype]
            datsp = self.datsp_dtypes[dtype]
            dat2 = dat.copy()
            dat2[:,0] = 0
            datsp2 = self.spcreator(dat2)

            # dense rhs
            assert_array_equal_dtype(dat >= datsp2, datsp >= dat2)

<<<<<<< HEAD
        if self.datsp.format not in ['bsr', 'csc', 'csr']:
=======
        if not isinstance(self, TestBSR | TestCSC | TestCSR):
>>>>>>> ecf3ff0f
            pytest.skip("Bool comparisons only implemented for BSR, CSC, and CSR.")
        for dtype in self.checked_dtypes:
            check(dtype)

    def test_empty(self):
        # create empty matrices
        assert_equal(self.spcreator((3, 3)).toarray(), zeros((3, 3)))
        assert_equal(self.spcreator((3, 3)).nnz, 0)
        assert_equal(self.spcreator((3, 3)).count_nonzero(), 0)
        if self.datsp.format in ["coo", "csr", "csc", "lil"]:
            assert_equal(self.spcreator((3, 3)).count_nonzero(axis=0), array([0, 0, 0]))

    def test_count_nonzero(self):
        axis_support = self.datsp.format in ["coo", "csr", "csc", "lil"]
        axes = [None, 0, 1, -1, -2] if axis_support else [None]

        for A in (self.datsp, self.datsp.T):
            for ax in axes:
                expected = np.count_nonzero(A.toarray(), axis=ax)
                assert_equal(A.count_nonzero(axis=ax), expected)

        if not axis_support:
            with assert_raises(NotImplementedError, match="not implemented .* format"):
                self.datsp.count_nonzero(axis=0)

    def test_invalid_shapes(self):
        assert_raises(ValueError, self.spcreator, (-1,3))
        assert_raises(ValueError, self.spcreator, (3,-1))
        assert_raises(ValueError, self.spcreator, (-1,-1))

    def test_repr(self):
        datsp = self.spcreator([[1, 0, 0], [0, 0, 0], [0, 0, -2]])
        extra = (
            "(1 diagonals) " if datsp.format == "dia"
            else "(blocksize=1x1) " if datsp.format == "bsr"
            else ""
        )
        _, fmt = _formats[datsp.format]
        sparse_cls = "array" if self.is_array_test else "matrix"
        expected = (
            f"<{fmt} sparse {sparse_cls} of dtype '{datsp.dtype}'\n"
            f"\twith {datsp.nnz} stored elements {extra}and shape {datsp.shape}>"
        )
        assert repr(datsp) == expected

    def test_str_maxprint(self):
        datsp = self.spcreator(np.arange(75).reshape(5, 15))
        assert datsp.maxprint == 50
        assert len(str(datsp).split('\n')) == 51 + 3

        dat = np.arange(15).reshape(5,3)
        datsp = self.spcreator(dat)
        # format dia reports nnz=15, but we want 14
        nnz_small = 14 if datsp.format == 'dia' else datsp.nnz
        datsp_mp6 = self.spcreator(dat, maxprint=6)

        assert len(str(datsp).split('\n')) == nnz_small + 3
        assert len(str(datsp_mp6).split('\n')) == 6 + 4

        # Check parameter `maxprint` is keyword only
        datsp = self.spcreator(dat, shape=(5, 3), dtype='i', copy=False, maxprint=4)
        datsp = self.spcreator(dat, (5, 3), 'i', False, maxprint=4)
        with pytest.raises(TypeError, match="positional argument|unpack non-iterable"):
            self.spcreator(dat, (5, 3), 'i', False, 4)

    def test_str(self):
        datsp = self.spcreator([[1, 0, 0], [0, 0, 0], [0, 0, -2]])
        if datsp.nnz != 2:
            return
        extra = (
            "(1 diagonals) " if datsp.format == "dia"
            else "(blocksize=1x1) " if datsp.format == "bsr"
            else ""
        )
        _, fmt = _formats[datsp.format]
        sparse_cls = "array" if self.is_array_test else "matrix"
        expected = (
            f"<{fmt} sparse {sparse_cls} of dtype '{datsp.dtype}'\n"
            f"\twith {datsp.nnz} stored elements {extra}and shape {datsp.shape}>"
            "\n  Coords\tValues"
            "\n  (0, 0)\t1"
            "\n  (2, 2)\t-2"
        )
        assert str(datsp) == expected

    def test_empty_arithmetic(self):
        # Test manipulating empty matrices. Fails in SciPy SVN <= r1768
        shape = (5, 5)
        for mytype in [np.dtype('int32'), np.dtype('float32'),
                np.dtype('float64'), np.dtype('complex64'),
                np.dtype('complex128')]:
            a = self.spcreator(shape, dtype=mytype)
            b = a + a
            c = 2 * a
            d = a @ a.tocsc()
            e = a @ a.tocsr()
            f = a @ a.tocoo()
            for m in [a,b,c,d,e,f]:
                assert_equal(m.toarray(), a.toarray()@a.toarray())
                # These fail in all revisions <= r1768:
                assert_equal(m.dtype,mytype)
                assert_equal(m.toarray().dtype,mytype)

    def test_abs(self):
        A = array([[-1, 0, 17], [0, -5, 0], [1, -4, 0], [0, 0, 0]], 'd')
        assert_equal(abs(A), abs(self.spcreator(A)).toarray())

    def test_round(self):
        decimal = 1
        A = array([[-1.35, 0.56], [17.25, -5.98]], 'd')
        assert_equal(np.around(A, decimals=decimal),
                     round(self.spcreator(A), ndigits=decimal).toarray())

    def test_elementwise_power(self):
        A = array([[-4, -3, -2], [-1, 0, 1], [2, 3, 4]], 'd')
        assert_equal(np.power(A, 2), self.spcreator(A).power(2).toarray())

        #it's element-wise power function, input has to be a scalar
        assert_raises(NotImplementedError, self.spcreator(A).power, A)

    def test_neg(self):
        A = array([[-1, 0, 17], [0, -5, 0], [1, -4, 0], [0, 0, 0]], 'd')
        assert_equal(-A, (-self.spcreator(A)).toarray())

        # see gh-5843
        A = array([[True, False, False], [False, False, True]])
        assert_raises(NotImplementedError, self.spcreator(A).__neg__)

    def test_real(self):
        D = array([[1 + 3j, 2 - 4j]])
        A = self.spcreator(D)
        assert_equal(A.real.toarray(), D.real)

    def test_imag(self):
        D = array([[1 + 3j, 2 - 4j]])
        A = self.spcreator(D)
        assert_equal(A.imag.toarray(), D.imag)

    def test_diagonal(self):
        # Does the matrix's .diagonal() method work?
        mats = []
        mats.append([[1,0,2]])
        mats.append([[1],[0],[2]])
        mats.append([[0,1],[0,2],[0,3]])
        mats.append([[0,0,1],[0,0,2],[0,3,0]])
        mats.append([[1,0],[0,0]])

        mats.append(kron(mats[0],[[1,2]]))
        mats.append(kron(mats[0],[[1],[2]]))
        mats.append(kron(mats[1],[[1,2],[3,4]]))
        mats.append(kron(mats[2],[[1,2],[3,4]]))
        mats.append(kron(mats[3],[[1,2],[3,4]]))
        mats.append(kron(mats[3],[[1,2,3,4]]))

        for m in mats:
            rows, cols = array(m).shape
            sparse_mat = self.spcreator(m)
            for k in range(-rows-1, cols+2):
                assert_equal(sparse_mat.diagonal(k=k), diag(m, k=k))
            # Test for k beyond boundaries(issue #11949)
            assert_equal(sparse_mat.diagonal(k=10), diag(m, k=10))
            assert_equal(sparse_mat.diagonal(k=-99), diag(m, k=-99))

        # Test all-zero matrix.
        assert_equal(self.spcreator((40, 16130)).diagonal(), np.zeros(40))
        # Test empty matrix
        # https://github.com/scipy/scipy/issues/11949
        assert_equal(self.spcreator((0, 0)).diagonal(), np.empty(0))
        assert_equal(self.spcreator((15, 0)).diagonal(), np.empty(0))
        assert_equal(self.spcreator((0, 5)).diagonal(10), np.empty(0))

    def test_trace(self):
        # For square matrix
        A = np.array([[1, 2, 3], [4, 5, 6], [7, 8, 9]])
        B = self.spcreator(A)
        for k in range(-2, 3):
            assert_equal(A.trace(offset=k), B.trace(offset=k))

        # For rectangular matrix
        A = np.array([[1, 2, 3], [4, 5, 6]])
        B = self.spcreator(A)
        for k in range(-1, 3):
            assert_equal(A.trace(offset=k), B.trace(offset=k))

    def test_reshape(self):
        x = self.spcreator([[1, 0, 7], [0, 0, 0], [0, 3, 0], [0, 0, 5]])
        for order in ['C', 'F']:
            for s in [(12, 1), (1, 12)]:
                assert_array_equal(x.reshape(s, order=order).toarray(),
                                   x.toarray().reshape(s, order=order))

        # This example is taken from the stackoverflow answer at
        # https://stackoverflow.com/q/16511879
        x = self.spcreator([[0, 10, 0, 0], [0, 0, 0, 0], [0, 20, 30, 40]])
        y = x.reshape((2, 6))  # Default order is 'C'
        desired = [[0, 10, 0, 0, 0, 0], [0, 0, 0, 20, 30, 40]]
        assert_array_equal(y.toarray(), desired)

        # Reshape with negative indexes
        y = x.reshape((2, -1))
        assert_array_equal(y.toarray(), desired)
        y = x.reshape((-1, 6))
        assert_array_equal(y.toarray(), desired)
        assert_raises(ValueError, x.reshape, (-1, -1))

        # Reshape with star args
        y = x.reshape(2, 6)
        assert_array_equal(y.toarray(), desired)
        assert_raises(TypeError, x.reshape, 2, 6, not_an_arg=1)

        # Reshape with same size is noop unless copy=True
        y = x.reshape((3, 4))
        assert_(y is x)
        y = x.reshape((3, 4), copy=True)
        assert_(y is not x)

        # Ensure reshape did not alter original size
        assert_array_equal(x.shape, (3, 4))

        if self.is_array_test:
            with assert_raises(AttributeError, match="has no setter|n't set attribute"):
                x.shape = (2, 6)
        else:  # spmatrix test
            # Reshape in place
            x.shape = (2, 6)
            assert_array_equal(x.toarray(), desired)

        # Reshape to bad ndim
        assert_raises(ValueError, x.reshape, (x.size,))
        assert_raises(ValueError, x.reshape, (1, x.size, 1))

    @pytest.mark.slow
    def test_setdiag_comprehensive(self):
        def dense_setdiag(a, v, k):
            v = np.asarray(v)
            if k >= 0:
                n = min(a.shape[0], a.shape[1] - k)
                if v.ndim != 0:
                    n = min(n, len(v))
                    v = v[:n]
                i = np.arange(0, n)
                j = np.arange(k, k + n)
                a[i,j] = v
            elif k < 0:
                dense_setdiag(a.T, v, -k)

        def check_setdiag(a, b, k):
            # Check setting diagonal using a scalar, a vector of
            # correct length, and too short or too long vectors
            for r in [-1, len(np.diag(a, k)), 2, 30]:
                if r < 0:
                    v = np.random.choice(range(1, 20))
                else:
                    v = np.random.randint(1, 20, size=r)

                dense_setdiag(a, v, k)
                with suppress_warnings() as sup:
                    sup.filter(SparseEfficiencyWarning, "Changing the sparsity structu")
                    b.setdiag(v, k)

                # check that dense_setdiag worked
                d = np.diag(a, k)
                if np.asarray(v).ndim == 0:
                    assert_array_equal(d, v, err_msg="%s %d" % (msg, r))
                else:
                    n = min(len(d), len(v))
                    assert_array_equal(d[:n], v[:n], err_msg="%s %d" % (msg, r))
                # check that sparse setdiag worked
                assert_array_equal(b.toarray(), a, err_msg="%s %d" % (msg, r))

        # comprehensive test
        np.random.seed(1234)
        shapes = [(0,5), (5,0), (1,5), (5,1), (5,5)]
        for dtype in [np.int8, np.float64]:
            for m,n in shapes:
                ks = np.arange(-m+1, n-1)
                for k in ks:
                    msg = repr((dtype, m, n, k))
                    a = np.zeros((m, n), dtype=dtype)
                    b = self.spcreator((m, n), dtype=dtype)

                    check_setdiag(a, b, k)

                    # check overwriting etc
                    for k2 in np.random.choice(ks, size=min(len(ks), 5)):
                        check_setdiag(a, b, k2)

    def test_setdiag(self):
        # simple test cases
        m = self.spcreator(np.eye(3))
        m2 = self.spcreator((4, 4))
        values = [3, 2, 1]
        with suppress_warnings() as sup:
            sup.filter(SparseEfficiencyWarning, "Changing the sparsity structure")
            assert_raises(ValueError, m.setdiag, values, k=4)
            m.setdiag(values)
            assert_array_equal(m.diagonal(), values)
            m.setdiag(values, k=1)
            assert_array_equal(m.toarray(), np.array([[3, 3, 0],
                                                      [0, 2, 2],
                                                      [0, 0, 1]]))
            m.setdiag(values, k=-2)
            assert_array_equal(m.toarray(), np.array([[3, 3, 0],
                                                      [0, 2, 2],
                                                      [3, 0, 1]]))
            m.setdiag((9,), k=2)
            assert_array_equal(m.toarray()[0,2], 9)
            m.setdiag((9,), k=-2)
            assert_array_equal(m.toarray()[2,0], 9)
            # test short values on an empty matrix
            m2.setdiag([1], k=2)
            assert_array_equal(m2.toarray()[0], [0, 0, 1, 0])
            # test overwriting that same diagonal
            m2.setdiag([1, 1], k=2)
            assert_array_equal(m2.toarray()[:2], [[0, 0, 1, 0],
                                                  [0, 0, 0, 1]])

    def test_nonzero(self):
        A = array([[1, 0, 1],[0, 1, 1],[0, 0, 1]])
        Asp = self.spcreator(A)

        A_nz = {tuple(ij) for ij in transpose(A.nonzero())}
        Asp_nz = {tuple(ij) for ij in transpose(Asp.nonzero())}

        assert_equal(A_nz, Asp_nz)

    def test_numpy_nonzero(self):
        # See gh-5987
        A = array([[1, 0, 1], [0, 1, 1], [0, 0, 1]])
        Asp = self.spcreator(A)

        A_nz = {tuple(ij) for ij in transpose(np.nonzero(A))}
        Asp_nz = {tuple(ij) for ij in transpose(np.nonzero(Asp))}

        assert_equal(A_nz, Asp_nz)

    def test_sum(self):
        np.random.seed(1234)
        dat_1 = np.array([[0, 1, 2],
                        [3, -4, 5],
                        [-6, 7, 9]])
        dat_2 = np.random.rand(5, 5)
        dat_3 = np.array([[]])
        dat_4 = np.zeros((40, 40))
        dat_5 = sparse.rand(5, 5, density=1e-2).toarray()
        matrices = [dat_1, dat_2, dat_3, dat_4, dat_5]

        def check(dtype, j):
            dat = self.asdense(matrices[j], dtype=dtype)
            datsp = self.spcreator(dat, dtype=dtype)
            with np.errstate(over='ignore'):
                assert_array_almost_equal(dat.sum(), datsp.sum())
                assert_equal(dat.sum().dtype, datsp.sum().dtype)
                assert_(np.isscalar(datsp.sum(axis=None)))
                assert_array_almost_equal(dat.sum(axis=None),
                                          datsp.sum(axis=None))
                assert_equal(dat.sum(axis=None).dtype,
                             datsp.sum(axis=None).dtype)
                assert_array_almost_equal(dat.sum(axis=0), datsp.sum(axis=0))
                assert_equal(dat.sum(axis=0).dtype, datsp.sum(axis=0).dtype)
                assert_array_almost_equal(dat.sum(axis=1), datsp.sum(axis=1))
                assert_equal(dat.sum(axis=1).dtype, datsp.sum(axis=1).dtype)
                assert_array_almost_equal(dat.sum(axis=-2), datsp.sum(axis=-2))
                assert_equal(dat.sum(axis=-2).dtype, datsp.sum(axis=-2).dtype)
                assert_array_almost_equal(dat.sum(axis=-1), datsp.sum(axis=-1))
                assert_equal(dat.sum(axis=-1).dtype, datsp.sum(axis=-1).dtype)

        for dtype in self.checked_dtypes:
            for j in range(len(matrices)):
                check(dtype, j)

    def test_sum_invalid_params(self):
        out = np.zeros((1, 3))
        dat = array([[0, 1, 2],
                     [3, -4, 5],
                     [-6, 7, 9]])
        datsp = self.spcreator(dat)

        assert_raises(ValueError, datsp.sum, axis=3)
        assert_raises(TypeError, datsp.sum, axis=(0, 1))
        assert_raises(TypeError, datsp.sum, axis=1.5)
        assert_raises(ValueError, datsp.sum, axis=1, out=out)

    def test_sum_dtype(self):
        dat = array([[0, 1, 2],
                     [3, -4, 5],
                     [-6, 7, 9]])
        datsp = self.spcreator(dat)

        def check(dtype):
            dat_mean = dat.mean(dtype=dtype)
            datsp_mean = datsp.mean(dtype=dtype)

            assert_array_almost_equal(dat_mean, datsp_mean)
            assert_equal(dat_mean.dtype, datsp_mean.dtype)

        for dtype in self.checked_dtypes:
            check(dtype)

    def test_sum_out(self):
        keep = not self.is_array_test
        dat = array([[0, 1, 2],
                     [3, -4, 5],
                     [-6, 7, 9]])
        datsp = self.spcreator(dat)

        dat_out = array(0) if self.is_array_test else array([[0]])
        datsp_out = array(0) if self.is_array_test else matrix([[0]])

        dat.sum(out=dat_out, keepdims=keep)
        datsp.sum(out=datsp_out)
        assert_array_almost_equal(dat_out, datsp_out)

        dat_out = np.zeros((3,)) if self.is_array_test else np.zeros((3, 1))
        datsp_out = np.zeros((3,)) if self.is_array_test else matrix(np.zeros((3, 1)))

        dat.sum(axis=1, out=dat_out, keepdims=keep)
        datsp.sum(axis=1, out=datsp_out)
        assert_array_almost_equal(dat_out, datsp_out)

    def test_numpy_sum(self):
        # See gh-5987
        dat = array([[0, 1, 2],
                     [3, -4, 5],
                     [-6, 7, 9]])
        datsp = self.spcreator(dat)

        dat_mean = np.sum(dat)
        datsp_mean = np.sum(datsp)

        assert_array_almost_equal(dat_mean, datsp_mean)
        assert_equal(dat_mean.dtype, datsp_mean.dtype)

    def test_mean(self):
        keep = not self.is_array_test
        def check(dtype):
            dat = array([[0, 1, 2],
                         [3, 4, 5],
                         [6, 7, 9]], dtype=dtype)
            datsp = self.spcreator(dat, dtype=dtype)

            assert_array_almost_equal(dat.mean(), datsp.mean())
            assert_equal(dat.mean().dtype, datsp.mean().dtype)
            assert_(np.isscalar(datsp.mean(axis=None)))
            assert_array_almost_equal(
                dat.mean(axis=None, keepdims=keep), datsp.mean(axis=None)
            )
            assert_equal(dat.mean(axis=None).dtype, datsp.mean(axis=None).dtype)
            assert_array_almost_equal(
                dat.mean(axis=0, keepdims=keep), datsp.mean(axis=0)
            )
            assert_equal(dat.mean(axis=0).dtype, datsp.mean(axis=0).dtype)
            assert_array_almost_equal(
                dat.mean(axis=1, keepdims=keep), datsp.mean(axis=1)
            )
            assert_equal(dat.mean(axis=1).dtype, datsp.mean(axis=1).dtype)
            assert_array_almost_equal(
                dat.mean(axis=-2, keepdims=keep), datsp.mean(axis=-2)
            )
            assert_equal(dat.mean(axis=-2).dtype, datsp.mean(axis=-2).dtype)
            assert_array_almost_equal(
                dat.mean(axis=-1, keepdims=keep), datsp.mean(axis=-1)
            )
            assert_equal(dat.mean(axis=-1).dtype, datsp.mean(axis=-1).dtype)

        for dtype in self.checked_dtypes:
            check(dtype)

    def test_mean_invalid_params(self):
        out = self.asdense(np.zeros((1, 3)))
        dat = array([[0, 1, 2],
                     [3, -4, 5],
                     [-6, 7, 9]])
        datsp = self.spcreator(dat)

        assert_raises(ValueError, datsp.mean, axis=3)
        assert_raises(TypeError, datsp.mean, axis=(0, 1))
        assert_raises(TypeError, datsp.mean, axis=1.5)
        assert_raises(ValueError, datsp.mean, axis=1, out=out)

    def test_mean_dtype(self):
        dat = array([[0, 1, 2],
                     [3, -4, 5],
                     [-6, 7, 9]])
        datsp = self.spcreator(dat)

        def check(dtype):
            dat_mean = dat.mean(dtype=dtype)
            datsp_mean = datsp.mean(dtype=dtype)

            assert_array_almost_equal(dat_mean, datsp_mean)
            assert_equal(dat_mean.dtype, datsp_mean.dtype)

        for dtype in self.checked_dtypes:
            check(dtype)

    def test_mean_out(self):
        keep = not self.is_array_test
        dat = array([[0, 1, 2],
                     [3, -4, 5],
                     [-6, 7, 9]])
        datsp = self.spcreator(dat)

        dat_out = array(0) if self.is_array_test else array([[0]])
        datsp_out = array(0) if self.is_array_test else matrix([[0]])

        dat.mean(out=dat_out, keepdims=keep)
        datsp.mean(out=datsp_out)
        assert_array_almost_equal(dat_out, datsp_out)

        dat_out = np.zeros((3,)) if self.is_array_test else np.zeros((3, 1))
        datsp_out = np.zeros((3,)) if self.is_array_test else matrix(np.zeros((3, 1)))

        dat.mean(axis=1, out=dat_out, keepdims=keep)
        datsp.mean(axis=1, out=datsp_out)
        assert_array_almost_equal(dat_out, datsp_out)

    def test_numpy_mean(self):
        # See gh-5987
        dat = array([[0, 1, 2],
                     [3, -4, 5],
                     [-6, 7, 9]])
        datsp = self.spcreator(dat)

        dat_mean = np.mean(dat)
        datsp_mean = np.mean(datsp)

        assert_array_almost_equal(dat_mean, datsp_mean)
        assert_equal(dat_mean.dtype, datsp_mean.dtype)

    def test_expm(self):
        M = array([[1, 0, 2], [0, 0, 3], [-4, 5, 6]], float)
        sM = self.spcreator(M, shape=(3,3), dtype=float)
        Mexp = scipy.linalg.expm(M)

        N = array([[3., 0., 1.], [0., 2., 0.], [0., 0., 0.]])
        sN = self.spcreator(N, shape=(3,3), dtype=float)
        Nexp = scipy.linalg.expm(N)

        with suppress_warnings() as sup:
            sup.filter(
                SparseEfficiencyWarning,
                "splu converted its input to CSC format",
            )
            sup.filter(
                SparseEfficiencyWarning,
                "spsolve is more efficient when sparse b is in the CSC matrix format",
            )
            sup.filter(
                SparseEfficiencyWarning,
                "spsolve requires A be CSC or CSR matrix format",
            )
            sMexp = expm(sM).toarray()
            sNexp = expm(sN).toarray()

        assert_array_almost_equal((sMexp - Mexp), zeros((3, 3)))
        assert_array_almost_equal((sNexp - Nexp), zeros((3, 3)))

    def test_inv(self):
        def check(dtype):
            M = array([[1, 0, 2], [0, 0, 3], [-4, 5, 6]], dtype)
            with suppress_warnings() as sup:
                sup.filter(SparseEfficiencyWarning,
                           "spsolve requires A be CSC or CSR matrix format",)
                sup.filter(SparseEfficiencyWarning,
                           "spsolve is more efficient when sparse b "
                           "is in the CSC matrix format",)
                sup.filter(SparseEfficiencyWarning,
                           "splu converted its input to CSC format",)
                sM = self.spcreator(M, shape=(3,3), dtype=dtype)
                sMinv = inv(sM)
            assert_array_almost_equal(sMinv.dot(sM).toarray(), np.eye(3))
            assert_raises(TypeError, inv, M)
        for dtype in [float]:
            check(dtype)

    @sup_complex
    def test_from_array(self):
        A = array([[1,0,0],[2,3,4],[0,5,0],[0,0,0]])
        assert_array_equal(self.spcreator(A).toarray(), A)

        A = array([[1.0 + 3j, 0, 0],
                   [0, 2.0 + 5, 0],
                   [0, 0, 0]])
        assert_array_equal(self.spcreator(A).toarray(), A)
        assert_array_equal(self.spcreator(A, dtype='int16').toarray(),A.astype('int16'))

    @sup_complex
    def test_from_matrix(self):
        A = self.asdense([[1, 0, 0], [2, 3, 4], [0, 5, 0], [0, 0, 0]])
        assert_array_equal(self.spcreator(A).todense(), A)

        A = self.asdense([[1.0 + 3j, 0, 0],
                          [0, 2.0 + 5, 0],
                          [0, 0, 0]])
        assert_array_equal(self.spcreator(A).todense(), A)
        assert_array_equal(
            self.spcreator(A, dtype='int16').todense(), A.astype('int16')
        )

    @sup_complex
    def test_from_list(self):
        A = [[1,0,0],[2,3,4],[0,5,0],[0,0,0]]
        assert_array_equal(self.spcreator(A).toarray(), A)

        A = [[1.0 + 3j, 0, 0],
             [0, 2.0 + 5, 0],
             [0, 0, 0]]
        assert_array_equal(self.spcreator(A).toarray(), array(A))
        assert_array_equal(
            self.spcreator(A, dtype='int16').toarray(), array(A).astype('int16')
        )

    @sup_complex
    def test_from_sparse(self):
        D = array([[1,0,0],[2,3,4],[0,5,0],[0,0,0]])
        S = self.csr_container(D)
        assert_array_equal(self.spcreator(S).toarray(), D)
        S = self.spcreator(D)
        assert_array_equal(self.spcreator(S).toarray(), D)

        D = array([[1.0 + 3j, 0, 0],
                   [0, 2.0 + 5, 0],
                   [0, 0, 0]])
        S = self.csr_container(D)
        assert_array_equal(self.spcreator(S).toarray(), D)
        assert_array_equal(self.spcreator(S, dtype='int16').toarray(),
                           D.astype('int16'))
        S = self.spcreator(D)
        assert_array_equal(self.spcreator(S).toarray(), D)
        assert_array_equal(self.spcreator(S, dtype='int16').toarray(),
                           D.astype('int16'))

    # def test_array(self):
    #    """test array(A) where A is in sparse format"""
    #    assert_equal( array(self.datsp), self.dat )

    def test_todense(self):
        # Check C- or F-contiguous (default).
        chk = self.datsp.todense()
        assert isinstance(chk, np.ndarray if self.is_array_test else np.matrix)
        assert_array_equal(chk, self.dat)
        assert_(chk.flags.c_contiguous != chk.flags.f_contiguous)
        # Check C-contiguous (with arg).
        chk = self.datsp.todense(order='C')
        assert_array_equal(chk, self.dat)
        assert_(chk.flags.c_contiguous)
        assert_(not chk.flags.f_contiguous)
        # Check F-contiguous (with arg).
        chk = self.datsp.todense(order='F')
        assert_array_equal(chk, self.dat)
        assert_(not chk.flags.c_contiguous)
        assert_(chk.flags.f_contiguous)
        # Check with out argument (array).
        out = np.zeros(self.datsp.shape, dtype=self.datsp.dtype)
        chk = self.datsp.todense(out=out)
        assert_array_equal(self.dat, out)
        assert_array_equal(self.dat, chk)
        assert np.may_share_memory(chk, out)
        # Check with out array (matrix).
        out = self.asdense(np.zeros(self.datsp.shape, dtype=self.datsp.dtype))
        chk = self.datsp.todense(out=out)
        assert_array_equal(self.dat, out)
        assert_array_equal(self.dat, chk)
        assert np.may_share_memory(chk, out)
        a = array([[1.,2.,3.]])
        dense_dot_dense = a @ self.dat
        check = a @ self.datsp.todense()
        assert_array_equal(dense_dot_dense, check)
        b = array([[1.,2.,3.,4.]]).T
        dense_dot_dense = self.dat @ b
        check2 = self.datsp.todense() @ b
        assert_array_equal(dense_dot_dense, check2)
        # Check bool data works.
        spbool = self.spcreator(self.dat, dtype=bool)
        matbool = self.dat.astype(bool)
        assert_array_equal(spbool.todense(), matbool)

    def test_toarray(self):
        # Check C- or F-contiguous (default).
        dat = asarray(self.dat)
        chk = self.datsp.toarray()
        assert_array_equal(chk, dat)
        assert_(chk.flags.c_contiguous != chk.flags.f_contiguous)
        # Check C-contiguous (with arg).
        chk = self.datsp.toarray(order='C')
        assert_array_equal(chk, dat)
        assert_(chk.flags.c_contiguous)
        assert_(not chk.flags.f_contiguous)
        # Check F-contiguous (with arg).
        chk = self.datsp.toarray(order='F')
        assert_array_equal(chk, dat)
        assert_(not chk.flags.c_contiguous)
        assert_(chk.flags.f_contiguous)
        # Check with output arg.
        out = np.zeros(self.datsp.shape, dtype=self.datsp.dtype)
        self.datsp.toarray(out=out)
        assert_array_equal(chk, dat)
        # Check that things are fine when we don't initialize with zeros.
        out[...] = 1.
        self.datsp.toarray(out=out)
        assert_array_equal(chk, dat)
        a = array([1.,2.,3.])
        dense_dot_dense = dot(a, dat)
        check = dot(a, self.datsp.toarray())
        assert_array_equal(dense_dot_dense, check)
        b = array([1.,2.,3.,4.])
        dense_dot_dense = dot(dat, b)
        check2 = dot(self.datsp.toarray(), b)
        assert_array_equal(dense_dot_dense, check2)
        # Check bool data works.
        spbool = self.spcreator(self.dat, dtype=bool)
        arrbool = dat.astype(bool)
        assert_array_equal(spbool.toarray(), arrbool)

    @sup_complex
    def test_astype(self):
        D = array([[2.0 + 3j, 0, 0],
                   [0, 4.0 + 5j, 0],
                   [0, 0, 0]])
        S = self.spcreator(D)

        for x in supported_dtypes:
            # Check correctly casted
            D_casted = D.astype(x)
            for copy in (True, False):
                S_casted = S.astype(x, copy=copy)
                assert_equal(S_casted.dtype, D_casted.dtype)  # correct type
                assert_equal(S_casted.toarray(), D_casted)    # correct values
                assert_equal(S_casted.format, S.format)       # format preserved
            # Check correctly copied
            assert_(S_casted.astype(x, copy=False) is S_casted)
            S_copied = S_casted.astype(x, copy=True)
            assert_(S_copied is not S_casted)

            def check_equal_but_not_same_array_attribute(attribute):
                a = getattr(S_casted, attribute)
                b = getattr(S_copied, attribute)
                assert_array_equal(a, b)
                assert_(a is not b)
                i = (0,) * b.ndim
                b_i = b[i]
                b[i] = not b[i]
                assert_(a[i] != b[i])
                b[i] = b_i

            if S_casted.format in ('csr', 'csc', 'bsr'):
                for attribute in ('indices', 'indptr', 'data'):
                    check_equal_but_not_same_array_attribute(attribute)
            elif S_casted.format == 'coo':
                for attribute in ('row', 'col', 'data'):
                    check_equal_but_not_same_array_attribute(attribute)
            elif S_casted.format == 'dia':
                for attribute in ('offsets', 'data'):
                    check_equal_but_not_same_array_attribute(attribute)

    @sup_complex
    def test_astype_immutable(self):
        D = array([[2.0 + 3j, 0, 0],
                   [0, 4.0 + 5j, 0],
                   [0, 0, 0]])
        S = self.spcreator(D)
        if hasattr(S, 'data'):
            S.data.flags.writeable = False
        if S.format in ('csr', 'csc', 'bsr'):
            S.indptr.flags.writeable = False
            S.indices.flags.writeable = False
        for x in supported_dtypes:
            D_casted = D.astype(x)
            S_casted = S.astype(x)
            assert_equal(S_casted.dtype, D_casted.dtype)

    def test_mul_scalar(self):
        def check(dtype):
            dat = self.dat_dtypes[dtype]
            datsp = self.datsp_dtypes[dtype]

            assert_array_equal(dat*2, (datsp*2).toarray())
            assert_array_equal(dat*17.3, (datsp*17.3).toarray())

        for dtype in self.math_dtypes:
            check(dtype)

    def test_rmul_scalar(self):
        def check(dtype):
            dat = self.dat_dtypes[dtype]
            datsp = self.datsp_dtypes[dtype]

            assert_array_equal(2*dat, (2*datsp).toarray())
            assert_array_equal(17.3*dat, (17.3*datsp).toarray())

        for dtype in self.math_dtypes:
            check(dtype)

    # github issue #15210
    def test_rmul_scalar_type_error(self):
        datsp = self.datsp_dtypes[np.float64]
        with assert_raises(TypeError):
            None * datsp

    def test_add(self):
        def check(dtype):
            dat = self.dat_dtypes[dtype]
            datsp = self.datsp_dtypes[dtype]

            a = dat.copy()
            a[0,2] = 2.0
            b = datsp
            c = b + a
            assert_array_equal(c, b.toarray() + a)

            c = b + b.tocsr()
            assert_array_equal(c.toarray(),
                               b.toarray() + b.toarray())

            # test broadcasting
            c = b + a[0]
            assert_array_equal(c, b.toarray() + a[0])

        for dtype in self.math_dtypes:
            check(dtype)

    def test_radd(self):
        def check(dtype):
            dat = self.dat_dtypes[dtype]
            datsp = self.datsp_dtypes[dtype]

            a = dat.copy()
            a[0,2] = 2.0
            b = datsp
            c = a + b
            assert_array_equal(c, a + b.toarray())

        for dtype in self.math_dtypes:
            check(dtype)

    def test_sub(self):
        def check(dtype):
            dat = self.dat_dtypes[dtype]
            datsp = self.datsp_dtypes[dtype]

            assert_array_equal((datsp - datsp).toarray(), np.zeros((3, 4)))
            assert_array_equal((datsp - 0).toarray(), dat)

            A = self.spcreator(
                np.array([[1, 0, 0, 4], [-1, 0, 0, 0], [0, 8, 0, -5]], 'd')
            )
            assert_array_equal((datsp - A).toarray(), dat - A.toarray())
            assert_array_equal((A - datsp).toarray(), A.toarray() - dat)

            # test broadcasting
            assert_array_equal(datsp - dat[0], dat - dat[0])

        for dtype in self.math_dtypes:
            if dtype == np.dtype('bool'):
                # boolean array subtraction deprecated in 1.9.0
                continue

            check(dtype)

    def test_rsub(self):
        def check(dtype):
            dat = self.dat_dtypes[dtype]
            datsp = self.datsp_dtypes[dtype]

            assert_array_equal((dat - datsp),[[0,0,0,0],[0,0,0,0],[0,0,0,0]])
            assert_array_equal((datsp - dat),[[0,0,0,0],[0,0,0,0],[0,0,0,0]])
            assert_array_equal((0 - datsp).toarray(), -dat)

            A = self.spcreator([[1,0,0,4],[-1,0,0,0],[0,8,0,-5]],dtype='d')
            assert_array_equal((dat - A), dat - A.toarray())
            assert_array_equal((A - dat), A.toarray() - dat)
            assert_array_equal(A.toarray() - datsp, A.toarray() - dat)
            assert_array_equal(datsp - A.toarray(), dat - A.toarray())

            # test broadcasting
            assert_array_equal(dat[0] - datsp, dat[0] - dat)

        for dtype in self.math_dtypes:
            if dtype == np.dtype('bool'):
                # boolean array subtraction deprecated in 1.9.0
                continue

            check(dtype)

    def test_add0(self):
        def check(dtype):
            dat = self.dat_dtypes[dtype]
            datsp = self.datsp_dtypes[dtype]

            # Adding 0 to a sparse matrix
            assert_array_equal((datsp + 0).toarray(), dat)
            # use sum (which takes 0 as a starting value)
            sumS = sum([k * datsp for k in range(1, 3)])
            sumD = sum([k * dat for k in range(1, 3)])
            assert_almost_equal(sumS.toarray(), sumD)

        for dtype in self.math_dtypes:
            check(dtype)

    def test_elementwise_multiply(self):
        # real/real
        A = array([[4,0,9],[2,-3,5]])
        B = array([[0,7,0],[0,-4,0]])
        Asp = self.spcreator(A)
        Bsp = self.spcreator(B)
        assert_almost_equal(Asp.multiply(Bsp).toarray(), A*B)  # sparse/sparse
        assert_almost_equal(Asp.multiply(B).toarray(), A*B)  # sparse/dense

        # complex/complex
        C = array([[1-2j,0+5j,-1+0j],[4-3j,-3+6j,5]])
        D = array([[5+2j,7-3j,-2+1j],[0-1j,-4+2j,9]])
        Csp = self.spcreator(C)
        Dsp = self.spcreator(D)
        assert_almost_equal(Csp.multiply(Dsp).toarray(), C*D)  # sparse/sparse
        assert_almost_equal(Csp.multiply(D).toarray(), C*D)  # sparse/dense

        # real/complex
        assert_almost_equal(Asp.multiply(Dsp).toarray(), A*D)  # sparse/sparse
        assert_almost_equal(Asp.multiply(D).toarray(), A*D)  # sparse/dense

    def test_elementwise_multiply_broadcast(self):
        A = array([4])
        B = array([[-9]])
        C = array([1,-1,0])
        D = array([[7,9,-9]])
        E = array([[3],[2],[1]])
        F = array([[8,6,3],[-4,3,2],[6,6,6]])
        G = [1, 2, 3]
        H = np.ones((3, 4))
        J = H.T
        K = array([[0]])
        L = array([[[1,2],[0,1]]])

        # Some arrays can't be cast as spmatrices (A,C,L) so leave
        # them out.
        Bsp = self.spcreator(B)
        Dsp = self.spcreator(D)
        Esp = self.spcreator(E)
        Fsp = self.spcreator(F)
        Hsp = self.spcreator(H)
        Hspp = self.spcreator(H[0,None])
        Jsp = self.spcreator(J)
        Jspp = self.spcreator(J[:,0,None])
        Ksp = self.spcreator(K)

        matrices = [A, B, C, D, E, F, G, H, J, K, L]
        spmatrices = [Bsp, Dsp, Esp, Fsp, Hsp, Hspp, Jsp, Jspp, Ksp]

        # sparse/sparse
        for i in spmatrices:
            for j in spmatrices:
                try:
                    dense_mult = i.toarray() * j.toarray()
                except ValueError:
                    assert_raises(ValueError, i.multiply, j)
                    continue
                sp_mult = i.multiply(j)
                assert_almost_equal(sp_mult.toarray(), dense_mult)

        # sparse/dense
        for i in spmatrices:
            for j in matrices:
                try:
                    dense_mult = i.toarray() * j
                except TypeError:
                    continue
                except ValueError:
                    assert_raises(ValueError, i.multiply, j)
                    continue
                sp_mult = i.multiply(j)
                if issparse(sp_mult):
                    assert_almost_equal(sp_mult.toarray(), dense_mult)
                else:
                    assert_almost_equal(sp_mult, dense_mult)

    def test_elementwise_divide(self):
        expected = [[1,np.nan,np.nan,1],
                    [1,np.nan,1,np.nan],
                    [np.nan,1,np.nan,np.nan]]
        assert_array_equal(toarray(self.datsp / self.datsp), expected)

        denom = self.spcreator([[1,0,0,4],[-1,0,0,0],[0,8,0,-5]],dtype='d')
        expected = [[1,np.nan,np.nan,0.5],
                    [-3,np.nan,inf,np.nan],
                    [np.nan,0.25,np.nan,0]]
        assert_array_equal(toarray(self.datsp / denom), expected)

        # complex
        A = array([[1-2j,0+5j,-1+0j],[4-3j,-3+6j,5]])
        B = array([[5+2j,7-3j,-2+1j],[0-1j,-4+2j,9]])
        Asp = self.spcreator(A)
        Bsp = self.spcreator(B)
        assert_almost_equal(toarray(Asp / Bsp), A/B)

        # integer
        A = array([[1,2,3],[-3,2,1]])
        B = array([[0,1,2],[0,-2,3]])
        Asp = self.spcreator(A)
        Bsp = self.spcreator(B)
        with np.errstate(divide='ignore'):
            assert_array_equal(toarray(Asp / Bsp), A / B)

        # mismatching sparsity patterns
        A = array([[0,1],[1,0]])
        B = array([[1,0],[1,0]])
        Asp = self.spcreator(A)
        Bsp = self.spcreator(B)
        with np.errstate(divide='ignore', invalid='ignore'):
            assert_array_equal(np.array(toarray(Asp / Bsp)), A / B)

    def test_pow(self):
        A = array([[1, 0, 2, 0], [0, 3, 4, 0], [0, 5, 0, 0], [0, 6, 7, 8]])
        B = self.spcreator(A)

        if self.is_array_test:  # sparrays use element-wise power
            # Todo: Add 1+3j to tested exponent list when np1.24 is no longer supported
            #    Complex exponents of 0 (our implicit fill value) change in numpy-1.25
            #    from `(nan+nanj)` to `0`. Old value makes array element-wise result
            #    dense and is hard to check for without any `isnan` method.
            # So while untested here, element-wise complex exponents work with np>=1.25.
            # for exponent in [1, 2, 2.2, 3, 1+3j]:
            for exponent in [1, 2, 2.2, 3]:
                ret_sp = B**exponent
                ret_np = A**exponent
                assert_array_equal(ret_sp.toarray(), ret_np)
                assert_equal(ret_sp.dtype, ret_np.dtype)

            # invalid exponents
            assert_raises(NotImplementedError, B.__pow__, 0)
            assert_raises(ValueError, B.__pow__, -1)

            # nonsquare matrix
            B = self.spcreator(A[:3,:])
            assert_equal((B**1).toarray(), B.toarray())
        else:  # test sparse matrix. spmatrices use matrix multiplicative power
            for exponent in [0,1,2,3]:
                ret_sp = B**exponent
                ret_np = np.linalg.matrix_power(A, exponent)
                assert_array_equal(ret_sp.toarray(), ret_np)
                assert_equal(ret_sp.dtype, ret_np.dtype)

            # invalid exponents
            for exponent in [-1, 2.2, 1 + 3j]:
                assert_raises(ValueError, B.__pow__, exponent)

            # nonsquare matrix
            B = self.spcreator(A[:3,:])
            assert_raises(TypeError, B.__pow__, 1)

    def test_rmatvec(self):
        M = self.spcreator([[3,0,0],[0,1,0],[2,0,3.0],[2,3,0]])
        assert_array_almost_equal([1,2,3,4] @ M, dot([1,2,3,4], M.toarray()))
        row = array([[1,2,3,4]])
        assert_array_almost_equal(row @ M, row @ M.toarray())

    def test_small_multiplication(self):
        # test that A*x works for x with shape () (1,) (1,1) and (1,0)
        A = self.spcreator([[1],[2],[3]])

        assert_(issparse(A * array(1)))
        assert_equal((A * array(1)).toarray(), [[1], [2], [3]])

        assert_equal(A @ array([1]), array([1, 2, 3]))
        assert_equal(A @ array([[1]]), array([[1], [2], [3]]))
        assert_equal(A @ np.ones((1, 1)), array([[1], [2], [3]]))
        assert_equal(A @ np.ones((1, 0)), np.ones((3, 0)))

    def test_star_vs_at_sign_for_sparray_and_spmatrix(self):
        # test that * is matmul for spmatrix and mul for sparray
        A = np.array([[1], [2], [3]])
        Asp = self.spcreator(A)

        if self.is_array_test:
            assert_array_almost_equal((Asp * np.ones((3, 1))).toarray(), A)
            assert_array_almost_equal((Asp * array([[1]])).toarray(), A)
        else:
            assert_equal(Asp * array([1]), array([1, 2, 3]))
            assert_equal(Asp * array([[1]]), array([[1], [2], [3]]))
            assert_equal(Asp * np.ones((1, 0)), np.ones((3, 0)))

    def test_binop_custom_type(self):
        # Non-regression test: previously, binary operations would raise
        # NotImplementedError instead of returning NotImplemented
        # (https://docs.python.org/library/constants.html#NotImplemented)
        # so overloading Custom + matrix etc. didn't work.
        A = self.spcreator([[1], [2], [3]])
        B = BinopTester()
        assert_equal(A + B, "matrix on the left")
        assert_equal(A - B, "matrix on the left")
        assert_equal(A * B, "matrix on the left")
        assert_equal(B + A, "matrix on the right")
        assert_equal(B - A, "matrix on the right")
        assert_equal(B * A, "matrix on the right")

        assert_equal(A @ B, "matrix on the left")
        assert_equal(B @ A, "matrix on the right")

    def test_binop_custom_type_with_shape(self):
        A = self.spcreator([[1], [2], [3]])
        B = BinopTester_with_shape((3,1))
        assert_equal(A + B, "matrix on the left")
        assert_equal(A - B, "matrix on the left")
        assert_equal(A * B, "matrix on the left")
        assert_equal(B + A, "matrix on the right")
        assert_equal(B - A, "matrix on the right")
        assert_equal(B * A, "matrix on the right")

        assert_equal(A @ B, "matrix on the left")
        assert_equal(B @ A, "matrix on the right")

    def test_mul_custom_type(self):
        class Custom:
            def __init__(self, scalar):
                self.scalar = scalar

            def __rmul__(self, other):
                return other * self.scalar

        scalar = 2
        A = self.spcreator([[1],[2],[3]])
        c = Custom(scalar)
        A_scalar = A * scalar
        A_c = A * c
        assert_array_equal_dtype(A_scalar.toarray(), A_c.toarray())
        assert_equal(A_scalar.format, A_c.format)

    def test_comparisons_custom_type(self):
        A = self.spcreator([[1], [2], [3]])
        B = ComparisonTester()
        assert_equal(A == B, "eq")
        assert_equal(A != B, "ne")
        assert_equal(A > B, "lt")
        assert_equal(A >= B, "le")
        assert_equal(A < B, "gt")
        assert_equal(A <= B, "ge")

    def test_dot_scalar(self):
        M = self.spcreator(array([[3,0,0],[0,1,0],[2,0,3.0],[2,3,0]]))
        scalar = 10
        actual = M.dot(scalar)
        expected = M * scalar

        assert_allclose(actual.toarray(), expected.toarray())

    def test_matmul(self):
        M = self.spcreator(array([[3,0,0],[0,1,0],[2,0,3.0],[2,3,0]]))
        B = self.spcreator(array([[0,1],[1,0],[0,2]],'d'))
        col = array([[1,2,3]]).T

        matmul = operator.matmul
        # check matrix-vector
        assert_array_almost_equal(matmul(M, col), M.toarray() @ col)

        # check matrix-matrix
        assert_array_almost_equal(matmul(M, B).toarray(), (M @ B).toarray())
        assert_array_almost_equal(matmul(M.toarray(), B), (M @ B).toarray())
        assert_array_almost_equal(matmul(M, B.toarray()), (M @ B).toarray())

        # check error on matrix-scalar
        assert_raises(ValueError, matmul, M, 1)
        assert_raises(ValueError, matmul, 1, M)

    def test_matvec(self):
        M = self.spcreator([[3,0,0],[0,1,0],[2,0,3.0],[2,3,0]])
        col = array([[1,2,3]]).T

        assert_array_almost_equal(M @ col, M.toarray() @ col)

        # check result dimensions (ticket #514)
        assert_equal((M @ array([1,2,3])).shape,(4,))
        assert_equal((M @ array([[1],[2],[3]])).shape,(4,1))
        assert_equal((M @ matrix([[1],[2],[3]])).shape,(4,1))

        # check result type
        assert_(isinstance(M @ array([1,2,3]), ndarray))
        matrix_or_array = ndarray if self.is_array_test else np.matrix
        assert_(isinstance(M @ matrix([1,2,3]).T, matrix_or_array))

        # ensure exception is raised for improper dimensions
        bad_vecs = [array([1,2]), array([1,2,3,4]), array([[1],[2]]),
                    matrix([1,2,3]), matrix([[1],[2]])]
        for x in bad_vecs:
            assert_raises(ValueError, M.__matmul__, x)

        # The current relationship between sparse matrix products and array
        # products is as follows:
        assert_almost_equal(M@array([1,2,3]), dot(M.toarray(),[1,2,3]))
        assert_almost_equal(M@[[1],[2],[3]], np.atleast_2d(dot(M.toarray(),[1,2,3])).T)
        # Note that the result of M * x is dense if x has a singleton dimension.

        # Currently M.matvec(asarray(col)) is rank-1, whereas M.matvec(col)
        # is rank-2.  Is this desirable?

    def test_matmat_sparse(self):
        a = matrix([[3,0,0],[0,1,0],[2,0,3.0],[2,3,0]])
        a2 = array([[3,0,0],[0,1,0],[2,0,3.0],[2,3,0]])
        b = matrix([[0,1],[1,0],[0,2]],'d')
        asp = self.spcreator(a)
        bsp = self.spcreator(b)
        assert_array_almost_equal((asp @ bsp).toarray(), a @ b)
        assert_array_almost_equal(asp @ b, a @ b)
        assert_array_almost_equal(a @ bsp, a @ b)
        assert_array_almost_equal(a2 @ bsp, a @ b)

        # Now try performing cross-type multplication:
        csp = bsp.tocsc()
        c = b
        want = a @ c
        assert_array_almost_equal((asp @ csp).toarray(), want)
        assert_array_almost_equal(asp @ c, want)

        assert_array_almost_equal(a @ csp, want)
        assert_array_almost_equal(a2 @ csp, want)
        csp = bsp.tocsr()
        assert_array_almost_equal((asp @ csp).toarray(), want)
        assert_array_almost_equal(asp @ c, want)

        assert_array_almost_equal(a @ csp, want)
        assert_array_almost_equal(a2 @ csp, want)
        csp = bsp.tocoo()
        assert_array_almost_equal((asp @ csp).toarray(), want)
        assert_array_almost_equal(asp @ c, want)

        assert_array_almost_equal(a @ csp, want)
        assert_array_almost_equal(a2 @ csp, want)

        # Test provided by Andy Fraser, 2006-03-26
        L = 30
        frac = .3
        random.seed(0)  # make runs repeatable
        A = zeros((L,2))
        for i in range(L):
            for j in range(2):
                r = random.random()
                if r < frac:
                    A[i,j] = r/frac

        A = self.spcreator(A)
        B = A @ A.T
        assert_array_almost_equal(B.toarray(), A.toarray() @ A.T.toarray())
        assert_array_almost_equal(B.toarray(), A.toarray() @ A.toarray().T)

        # check dimension mismatch 2x2 times 3x2
        A = self.spcreator([[1,2],[3,4]])
        B = self.spcreator([[1,2],[3,4],[5,6]])
        assert_raises(ValueError, A.__matmul__, B)
        if self.is_array_test:
            assert_raises(ValueError, A.__mul__, B)

    def test_matmat_dense(self):
        a = [[3,0,0],[0,1,0],[2,0,3.0],[2,3,0]]
        asp = self.spcreator(a)

        # check both array and matrix types
        bs = [array([[1,2],[3,4],[5,6]]), matrix([[1,2],[3,4],[5,6]])]

        for b in bs:
            result = asp @ b
            assert_(isinstance(result, ndarray if self.is_array_test else type(b)))
            assert_equal(result.shape, (4,2))
            assert_equal(result, dot(a,b))

    def test_sparse_format_conversions(self):
        A = sparse.kron([[1,0,2],[0,3,4],[5,0,0]], [[1,2],[0,3]])
        D = A.toarray()
        A = self.spcreator(A)

        for format in ['bsr','coo','csc','csr','dia','dok','lil']:
            a = A.asformat(format)
            assert_equal(a.format,format)
            assert_array_equal(a.toarray(), D)

            b = self.spcreator(D+3j).asformat(format)
            assert_equal(b.format,format)
            assert_array_equal(b.toarray(), D+3j)

            c = self.spcreator(D).asformat(format)
            assert_equal(c.format,format)
            assert_array_equal(c.toarray(), D)

        for format in ['array', 'dense']:
            a = A.asformat(format)
            assert_array_equal(a, D)

            b = self.spcreator(D+3j).asformat(format)
            assert_array_equal(b, D+3j)

    def test_tobsr(self):
        x = array([[1,0,2,0],[0,0,0,0],[0,0,4,5]])
        y = array([[0,1,2],[3,0,5]])
        A = kron(x,y)
        Asp = self.spcreator(A)
        for format in ['bsr']:
            fn = getattr(Asp, 'to' + format)

            for X in [1, 2, 3, 6]:
                for Y in [1, 2, 3, 4, 6, 12]:
                    assert_equal(fn(blocksize=(X, Y)).toarray(), A)

    def test_transpose(self):
        dat_1 = self.dat
        dat_2 = np.array([[]])
        matrices = [dat_1, dat_2]

        def check(dtype, j):
            dat = array(matrices[j], dtype=dtype)
            datsp = self.spcreator(dat)

            a = datsp.transpose()
            b = dat.transpose()

            assert_array_equal(a.toarray(), b)
            assert_array_equal(a.transpose().toarray(), dat)
            assert_array_equal(datsp.transpose(axes=(1, 0)).toarray(), b)
            assert_equal(a.dtype, b.dtype)

        # See gh-5987
        empty = self.spcreator((3, 4))
        assert_array_equal(np.transpose(empty).toarray(),
                           np.transpose(zeros((3, 4))))
        assert_array_equal(empty.T.toarray(), zeros((4, 3)))
        assert_raises(ValueError, empty.transpose, axes=0)

        for dtype in self.checked_dtypes:
            for j in range(len(matrices)):
                check(dtype, j)

    def test_add_dense(self):
        def check(dtype):
            dat = self.dat_dtypes[dtype]
            datsp = self.datsp_dtypes[dtype]

            # adding a dense matrix to a sparse matrix
            sum1 = dat + datsp
            assert_array_equal(sum1, dat + dat)
            sum2 = datsp + dat
            assert_array_equal(sum2, dat + dat)

        for dtype in self.math_dtypes:
            check(dtype)

    def test_sub_dense(self):
        # subtracting a dense matrix to/from a sparse matrix
        def check(dtype):
            dat = self.dat_dtypes[dtype]
            datsp = self.datsp_dtypes[dtype]

            # Behavior is different for bool.
            if dat.dtype == bool:
                sum1 = dat - datsp
                assert_array_equal(sum1, dat - dat)
                sum2 = datsp - dat
                assert_array_equal(sum2, dat - dat)
            else:
                # Manually add to avoid upcasting from scalar
                # multiplication.
                sum1 = (dat + dat + dat) - datsp
                assert_array_equal(sum1, dat + dat)
                sum2 = (datsp + datsp + datsp) - dat
                assert_array_equal(sum2, dat + dat)

        for dtype in self.math_dtypes:
            if dtype == np.dtype('bool'):
                # boolean array subtraction deprecated in 1.9.0
                continue

            check(dtype)

    def test_maximum_minimum(self):
        A_dense = np.array([[1, 0, 3], [0, 4, 5], [0, 0, 0]])
        B_dense = np.array([[1, 1, 2], [0, 3, 6], [1, -1, 0]])

        A_dense_cpx = np.array([[1, 0, 3], [0, 4+2j, 5], [0, 1j, -1j]])

        def check(dtype, dtype2, btype):
            if np.issubdtype(dtype, np.complexfloating):
                A = self.spcreator(A_dense_cpx.astype(dtype))
            else:
                A = self.spcreator(A_dense.astype(dtype))
            if btype == 'scalar':
                B = dtype2.type(1)
            elif btype == 'scalar2':
                B = dtype2.type(-1)
            elif btype == 'dense':
                B = B_dense.astype(dtype2)
            elif btype == 'sparse':
                B = self.spcreator(B_dense.astype(dtype2))
            else:
                raise ValueError()

            with suppress_warnings() as sup:
                sup.filter(SparseEfficiencyWarning,
                           "Taking maximum .minimum. with > 0 .< 0. number "
                           "results to a dense matrix")

                max_s = A.maximum(B)
                min_s = A.minimum(B)

            max_d = np.maximum(toarray(A), toarray(B))
            assert_array_equal(toarray(max_s), max_d)
            assert_equal(max_s.dtype, max_d.dtype)

            min_d = np.minimum(toarray(A), toarray(B))
            assert_array_equal(toarray(min_s), min_d)
            assert_equal(min_s.dtype, min_d.dtype)

        for dtype in self.math_dtypes:
            for dtype2 in [np.int8, np.float64, np.complex128]:
                for btype in ['scalar', 'scalar2', 'dense', 'sparse']:
                    check(np.dtype(dtype), np.dtype(dtype2), btype)

    def test_copy(self):
        # Check whether the copy=True and copy=False keywords work
        A = self.datsp

        # check that copy preserves format
        assert_equal(A.copy().format, A.format)
        assert_equal(A.__class__(A,copy=True).format, A.format)
        assert_equal(A.__class__(A,copy=False).format, A.format)

        assert_equal(A.copy().toarray(), A.toarray())
        assert_equal(A.__class__(A, copy=True).toarray(), A.toarray())
        assert_equal(A.__class__(A, copy=False).toarray(), A.toarray())

        # check that XXX_array.toXXX() works
        toself = getattr(A,'to' + A.format)
        assert_(toself() is A)
        assert_(toself(copy=False) is A)
        assert_equal(toself(copy=True).format, A.format)
        assert_equal(toself(copy=True).toarray(), A.toarray())

        # check whether the data is copied?
        assert_(not sparse_may_share_memory(A.copy(), A))

    # test that __iter__ is compatible with NumPy matrix
    def test_iterator(self):
        B = self.asdense(np.arange(50).reshape(5, 10))
        A = self.spcreator(B)

        for x, y in zip(A, B):
            assert_equal(x.toarray(), y)

    def test_size_zero_matrix_arithmetic(self):
        # Test basic matrix arithmetic with shapes like (0,0), (10,0),
        # (0, 3), etc.
        mat = array([])
        a = mat.reshape((0, 0))
        b = mat.reshape((0, 1))
        c = mat.reshape((0, 5))
        d = mat.reshape((1, 0))
        e = mat.reshape((5, 0))
        f = np.ones([5, 5])

        asp = self.spcreator(a)
        bsp = self.spcreator(b)
        csp = self.spcreator(c)
        dsp = self.spcreator(d)
        esp = self.spcreator(e)
        fsp = self.spcreator(f)

        # matrix product.
        assert_array_equal(asp.dot(asp).toarray(), np.dot(a, a))
        assert_array_equal(bsp.dot(dsp).toarray(), np.dot(b, d))
        assert_array_equal(dsp.dot(bsp).toarray(), np.dot(d, b))
        assert_array_equal(csp.dot(esp).toarray(), np.dot(c, e))
        assert_array_equal(csp.dot(fsp).toarray(), np.dot(c, f))
        assert_array_equal(esp.dot(csp).toarray(), np.dot(e, c))
        assert_array_equal(dsp.dot(csp).toarray(), np.dot(d, c))
        assert_array_equal(fsp.dot(esp).toarray(), np.dot(f, e))

        # bad matrix products
        assert_raises(ValueError, dsp.dot, e)
        assert_raises(ValueError, asp.dot, d)

        # elemente-wise multiplication
        assert_array_equal(asp.multiply(asp).toarray(), np.multiply(a, a))
        assert_array_equal(bsp.multiply(bsp).toarray(), np.multiply(b, b))
        assert_array_equal(dsp.multiply(dsp).toarray(), np.multiply(d, d))

        assert_array_equal(asp.multiply(a).toarray(), np.multiply(a, a))
        assert_array_equal(bsp.multiply(b).toarray(), np.multiply(b, b))
        assert_array_equal(dsp.multiply(d).toarray(), np.multiply(d, d))

        assert_array_equal(asp.multiply(6).toarray(), np.multiply(a, 6))
        assert_array_equal(bsp.multiply(6).toarray(), np.multiply(b, 6))
        assert_array_equal(dsp.multiply(6).toarray(), np.multiply(d, 6))

        # bad element-wise multiplication
        assert_raises(ValueError, asp.multiply, c)
        assert_raises(ValueError, esp.multiply, c)

        # Addition
        assert_array_equal(asp.__add__(asp).toarray(), a.__add__(a))
        assert_array_equal(bsp.__add__(bsp).toarray(), b.__add__(b))
        assert_array_equal(dsp.__add__(dsp).toarray(), d.__add__(d))

        # bad addition
        assert_raises(ValueError, asp.__add__, dsp)
        assert_raises(ValueError, bsp.__add__, asp)

    def test_size_zero_conversions(self):
        mat = array([])
        a = mat.reshape((0, 0))
        b = mat.reshape((0, 5))
        c = mat.reshape((5, 0))

        for m in [a, b, c]:
            spm = self.spcreator(m)
            assert_array_equal(spm.tocoo().toarray(), m)
            assert_array_equal(spm.tocsr().toarray(), m)
            assert_array_equal(spm.tocsc().toarray(), m)
            assert_array_equal(spm.tolil().toarray(), m)
            assert_array_equal(spm.todok().toarray(), m)
            assert_array_equal(spm.tobsr().toarray(), m)

    def test_pickle(self):
        import pickle
        sup = suppress_warnings()
        sup.filter(SparseEfficiencyWarning)

        @sup
        def check():
            datsp = self.datsp.copy()
            for protocol in range(pickle.HIGHEST_PROTOCOL):
                sploaded = pickle.loads(pickle.dumps(datsp, protocol=protocol))
                assert_equal(datsp.shape, sploaded.shape)
                assert_array_equal(datsp.toarray(), sploaded.toarray())
                assert_equal(datsp.format, sploaded.format)
                # Hacky check for class member equality. This assumes that
                # all instance variables are one of:
                #  1. Plain numpy ndarrays
                #  2. Tuples of ndarrays
                #  3. Types that support equality comparison with ==
                for key, val in datsp.__dict__.items():
                    if isinstance(val, np.ndarray):
                        assert_array_equal(val, sploaded.__dict__[key])
                    elif (isinstance(val, tuple) and val
                          and isinstance(val[0], np.ndarray)):
                        assert_array_equal(val, sploaded.__dict__[key])
                    else:
                        assert_(val == sploaded.__dict__[key])
        check()

    def test_unary_ufunc_overrides(self):
        def check(name):
            if name == "sign":
                pytest.skip("sign conflicts with comparison op "
                            "support on Numpy")
            if self.datsp.format in ["dok", "lil"]:
                pytest.skip("Unary ops not implemented for dok/lil")
            ufunc = getattr(np, name)

            X = self.spcreator(np.arange(20).reshape(4, 5) / 20.)
            X0 = ufunc(X.toarray())

            X2 = ufunc(X)
            assert_array_equal(X2.toarray(), X0)

        for name in ["sin", "tan", "arcsin", "arctan", "sinh", "tanh",
                     "arcsinh", "arctanh", "rint", "sign", "expm1", "log1p",
                     "deg2rad", "rad2deg", "floor", "ceil", "trunc", "sqrt",
                     "abs"]:
            check(name)

    def test_resize(self):
        # resize(shape) resizes the matrix in-place
        D = np.array([[1, 0, 3, 4],
                      [2, 0, 0, 0],
                      [3, 0, 0, 0]])
        S = self.spcreator(D)
        assert_(S.resize((3, 2)) is None)
        assert_array_equal(S.toarray(), [[1, 0],
                                         [2, 0],
                                         [3, 0]])
        S.resize((2, 2))
        assert_array_equal(S.toarray(), [[1, 0],
                                         [2, 0]])
        S.resize((3, 2))
        assert_array_equal(S.toarray(), [[1, 0],
                                         [2, 0],
                                         [0, 0]])
        S.resize((3, 3))
        assert_array_equal(S.toarray(), [[1, 0, 0],
                                         [2, 0, 0],
                                         [0, 0, 0]])
        # test no-op
        S.resize((3, 3))
        assert_array_equal(S.toarray(), [[1, 0, 0],
                                         [2, 0, 0],
                                         [0, 0, 0]])

        # test *args
        S.resize(3, 2)
        assert_array_equal(S.toarray(), [[1, 0],
                                         [2, 0],
                                         [0, 0]])

        if self.is_array_test and S.format in ["csc", "coo", "csr"]:
            S.resize(1)
        else:
            assert_raises((ValueError, NotImplementedError, IndexError), S.resize, 1)

        for bad_shape in [(-1, 2), (2, -1), (1, 2, 3)]:
            assert_raises(ValueError, S.resize, bad_shape)

    def test_constructor1_base(self):
        A = self.datsp

        self_format = A.format

        C = A.__class__(A, copy=False)
        assert_array_equal_dtype(A.toarray(), C.toarray())
        if self_format not in NON_ARRAY_BACKED_FORMATS:
            assert_(sparse_may_share_memory(A, C))

        C = A.__class__(A, dtype=A.dtype, copy=False)
        assert_array_equal_dtype(A.toarray(), C.toarray())
        if self_format not in NON_ARRAY_BACKED_FORMATS:
            assert_(sparse_may_share_memory(A, C))

        C = A.__class__(A, dtype=np.float32, copy=False)
        assert_array_equal(A.toarray(), C.toarray())

        C = A.__class__(A, copy=True)
        assert_array_equal_dtype(A.toarray(), C.toarray())
        assert_(not sparse_may_share_memory(A, C))

        for other_format in ['csr', 'csc', 'coo', 'dia', 'dok', 'lil']:
            if other_format == self_format:
                continue
            B = A.asformat(other_format)
            C = A.__class__(B, copy=False)
            assert_array_equal_dtype(A.toarray(), C.toarray())

            C = A.__class__(B, copy=True)
            assert_array_equal_dtype(A.toarray(), C.toarray())
            assert_(not sparse_may_share_memory(B, C))


class _TestInplaceArithmetic:
    def test_inplace_dense(self):
        a = np.ones((3, 4))
        b = self.spcreator(a)

        x = a.copy()
        y = a.copy()
        x += a
        y += b
        assert_array_equal(x, y)

        x = a.copy()
        y = a.copy()
        x -= a
        y -= b
        assert_array_equal(x, y)

        if self.is_array_test:
            # Elementwise multiply from sparray.__rmul__
            x = a.copy()
            y = a.copy()
            with assert_raises(ValueError, match="inconsistent shapes"):
                x *= b.T
            x = x * a
            y *= b
            assert_array_equal(x, y.toarray())
        else:
            # Matrix multiply from spmatrix.__rmul__
            x = a.copy()
            y = a.copy()
            with assert_raises(ValueError, match="dimension mismatch"):
                x *= b
            x = x.dot(a.T)
            y *= b.T
            assert_array_equal(x, y)

        # Matrix multiply from __rmatmul__
        y = a.copy()
        # skip this test if numpy doesn't support __imatmul__ yet.
        # move out of the try/except once numpy 1.24 is no longer supported.
        try:
            y @= b.T
        except TypeError:
            pass
        else:
            x = a.copy()
            y = a.copy()
            with assert_raises(ValueError, match="dimension mismatch"):
                x @= b
            x = x.dot(a.T)
            y @= b.T
            assert_array_equal(x, y)

        # Floor division is not supported
        with assert_raises(TypeError, match="unsupported operand"):
            x //= b

    def test_imul_scalar(self):
        def check(dtype):
            dat = self.dat_dtypes[dtype]
            datsp = self.datsp_dtypes[dtype]

            # Avoid implicit casting.
            if np.can_cast(int, dtype, casting='same_kind'):
                a = datsp.copy()
                a *= 2
                b = dat.copy()
                b *= 2
                assert_array_equal(b, a.toarray())

            if np.can_cast(float, dtype, casting='same_kind'):
                a = datsp.copy()
                a *= 17.3
                b = dat.copy()
                b *= 17.3
                assert_array_equal(b, a.toarray())

        for dtype in self.math_dtypes:
            check(dtype)

    def test_idiv_scalar(self):
        def check(dtype):
            dat = self.dat_dtypes[dtype]
            datsp = self.datsp_dtypes[dtype]

            if np.can_cast(int, dtype, casting='same_kind'):
                a = datsp.copy()
                a /= 2
                b = dat.copy()
                b /= 2
                assert_array_equal(b, a.toarray())

            if np.can_cast(float, dtype, casting='same_kind'):
                a = datsp.copy()
                a /= 17.3
                b = dat.copy()
                b /= 17.3
                assert_array_equal(b, a.toarray())

        for dtype in self.math_dtypes:
            # /= should only be used with float dtypes to avoid implicit
            # casting.
            if not np.can_cast(dtype, np.dtype(int)):
                check(dtype)

    def test_inplace_success(self):
        # Inplace ops should work even if a specialized version is not
        # implemented, falling back to x = x <op> y
        a = self.spcreator(np.eye(5))
        b = self.spcreator(np.eye(5))
        bp = self.spcreator(np.eye(5))

        b += a
        bp = bp + a
        assert_allclose(b.toarray(), bp.toarray())

        if self.is_array_test:
            b *= a
            bp = bp * a
            assert_allclose(b.toarray(), bp.toarray())

        b @= a
        bp = bp @ a
        assert_allclose(b.toarray(), bp.toarray())

        b -= a
        bp = bp - a
        assert_allclose(b.toarray(), bp.toarray())

        with assert_raises(TypeError, match="unsupported operand"):
            a //= b


class _TestGetSet:
    def test_getelement(self):
        def check(dtype):
            D = array([[1,0,0],
                       [4,3,0],
                       [0,2,0],
                       [0,0,0]], dtype=dtype)
            A = self.spcreator(D)

            M,N = D.shape

            for i in range(-M, M):
                for j in range(-N, N):
                    assert_equal(A[i,j], D[i,j])

            assert_equal(type(A[1,1]), dtype)

            for ij in [(0,3),(-1,3),(4,0),(4,3),(4,-1), (1, 2, 3)]:
                assert_raises((IndexError, TypeError), A.__getitem__, ij)

        for dtype in supported_dtypes:
            check(np.dtype(dtype))

    def test_setelement(self):
        def check(dtype):
            A = self.spcreator((3,4), dtype=dtype)
            with suppress_warnings() as sup:
                sup.filter(SparseEfficiencyWarning, "Changing the sparsity structure")
                A[0, 0] = dtype.type(0)  # bug 870
                A[1, 2] = dtype.type(4.0)
                A[0, 1] = dtype.type(3)
                A[2, 0] = dtype.type(2.0)
                A[0,-1] = dtype.type(8)
                A[-1,-2] = dtype.type(7)
                A[0, 1] = dtype.type(5)

            if dtype != np.bool_:
                assert_array_equal(
                    A.toarray(),
                    [
                        [0, 5, 0, 8],
                        [0, 0, 4, 0],
                        [2, 0, 7, 0]
                    ]
                )

            for ij in [(0,4),(-1,4),(3,0),(3,4),(3,-1)]:
                assert_raises(IndexError, A.__setitem__, ij, 123.0)

            for v in [[1,2,3], array([1,2,3])]:
                assert_raises(ValueError, A.__setitem__, (0,0), v)

            if (not np.issubdtype(dtype, np.complexfloating) and
                    dtype != np.bool_):
                for v in [3j]:
                    assert_raises(TypeError, A.__setitem__, (0,0), v)

        for dtype in supported_dtypes:
            check(np.dtype(dtype))

    def test_negative_index_assignment(self):
        # Regression test for github issue 4428.

        def check(dtype):
            A = self.spcreator((3, 10), dtype=dtype)
            with suppress_warnings() as sup:
                sup.filter(SparseEfficiencyWarning, "Changing the sparsity structure")
                A[0, -4] = 1
            assert_equal(A[0, -4], 1)

        for dtype in self.math_dtypes:
            check(np.dtype(dtype))

    def test_scalar_assign_2(self):
        n, m = (5, 10)

        def _test_set(i, j, nitems):
            msg = f"{i!r} ; {j!r} ; {nitems!r}"
            A = self.spcreator((n, m))
            with suppress_warnings() as sup:
                sup.filter(SparseEfficiencyWarning, "Changing the sparsity structure")
                A[i, j] = 1
            assert_almost_equal(A.sum(), nitems, err_msg=msg)
            assert_almost_equal(A[i, j], 1, err_msg=msg)

        # [i,j]
        for i, j in [(2, 3), (-1, 8), (-1, -2), (array(-1), -2), (-1, array(-2)),
                     (array(-1), array(-2))]:
            _test_set(i, j, 1)

    def test_index_scalar_assign(self):
        A = self.spcreator((5, 5))
        B = np.zeros((5, 5))
        with suppress_warnings() as sup:
            sup.filter(SparseEfficiencyWarning, "Changing the sparsity structure")
            for C in [A, B]:
                C[0,1] = 1
                C[3,0] = 4
                C[3,0] = 9
        assert_array_equal(A.toarray(), B)


class _TestSolve:
    def test_solve(self):
        # Test whether the lu_solve command segfaults, as reported by Nils
        # Wagner for a 64-bit machine, 02 March 2005 (EJS)
        n = 20
        np.random.seed(0)  # make tests repeatable
        A = zeros((n,n), dtype=complex)
        x = np.random.rand(n)
        y = np.random.rand(n-1)+1j*np.random.rand(n-1)
        r = np.random.rand(n)
        for i in range(len(x)):
            A[i,i] = x[i]
        for i in range(len(y)):
            A[i,i+1] = y[i]
            A[i+1,i] = conjugate(y[i])
        A = self.spcreator(A)
        with suppress_warnings() as sup:
            sup.filter(SparseEfficiencyWarning,
                       "splu converted its input to CSC format")
            x = splu(A).solve(r)
        assert_almost_equal(A @ x,r)


class _TestSlicing:
    def test_dtype_preservation(self):
        assert_equal(self.spcreator((1,10), dtype=np.int16)[0,1:5].dtype, np.int16)
        assert_equal(self.spcreator((1,10), dtype=np.int32)[0,1:5].dtype, np.int32)
        assert_equal(self.spcreator((1,10), dtype=np.float32)[0,1:5].dtype, np.float32)
        assert_equal(self.spcreator((1,10), dtype=np.float64)[0,1:5].dtype, np.float64)

    def test_dtype_preservation_empty_slice(self):
        # This should be parametrized with pytest, but something in the parent
        # class creation used in this file breaks pytest.mark.parametrize.
        for dt in [np.int16, np.int32, np.float32, np.float64]:
            A = self.spcreator((3, 2), dtype=dt)
            assert_equal(A[:, 0:0:2].dtype, dt)
            assert_equal(A[0:0:2, :].dtype, dt)
            assert_equal(A[0, 0:0:2].dtype, dt)
            assert_equal(A[0:0:2, 0].dtype, dt)

    def test_get_horiz_slice(self):
        B = self.asdense(arange(50.).reshape(5,10))
        A = self.spcreator(B)
        r0, r1, r2 = (0, 1, 2) if self.is_array_test else ([0], [1], [2])
        assert_array_equal(B[r1, :], A[1, :].toarray())
        assert_array_equal(B[r1, 2:5], A[1, 2:5].toarray())

        C = self.asdense([[1, 2, 1], [4, 0, 6], [0, 0, 0], [0, 0, 1]])
        D = self.spcreator(C)
        assert_array_equal(C[r1, 1:3], D[1, 1:3].toarray())

        # Now test slicing when a row contains only zeros
        E = self.asdense([[1, 2, 1], [4, 0, 0], [0, 0, 0], [0, 0, 1]])
        F = self.spcreator(E)
        assert_array_equal(E[r1, 1:3], F[1, 1:3].toarray())
        assert_array_equal(E[r2, -2:], F[2, -2:].toarray())

        # The following should raise exceptions:
        assert_raises(IndexError, A.__getitem__, (slice(None), 11))
        assert_raises(IndexError, A.__getitem__, (6, slice(3, 7)))

    def test_get_vert_slice(self):
        B = arange(50.).reshape(5, 10)
        A = self.spcreator(B)
        c0, c1, c2 = (0, 1, 2) if self.is_array_test else ([0], [1], [2])
        assert_array_equal(B[2:5, c0], A[2:5, 0].toarray())
        assert_array_equal(B[:, c1], A[:, 1].toarray())

        C = array([[1, 2, 1], [4, 0, 6], [0, 0, 0], [0, 0, 1]])
        D = self.spcreator(C)
        assert_array_equal(C[1:3, c1], D[1:3, 1].toarray())
        assert_array_equal(C[:, c2], D[:, 2].toarray())

        # Now test slicing when a column contains only zeros
        E = array([[1, 0, 1], [4, 0, 0], [0, 0, 0], [0, 0, 1]])
        F = self.spcreator(E)
        assert_array_equal(E[:, c1], F[:, 1].toarray())
        assert_array_equal(E[-2:, c2], F[-2:, 2].toarray())

        # The following should raise exceptions:
        assert_raises(IndexError, A.__getitem__, (slice(None), 11))
        assert_raises(IndexError, A.__getitem__, (6, slice(3, 7)))

    def test_get_slices(self):
        B = arange(50.).reshape(5, 10)
        A = self.spcreator(B)
        assert_array_equal(A[2:5, 0:3].toarray(), B[2:5, 0:3])
        assert_array_equal(A[1:, :-1].toarray(), B[1:, :-1])
        assert_array_equal(A[:-1, 1:].toarray(), B[:-1, 1:])

        # Now test slicing when a column contains only zeros
        E = array([[1, 0, 1], [4, 0, 0], [0, 0, 0], [0, 0, 1]])
        F = self.spcreator(E)
        assert_array_equal(E[1:2, 1:2], F[1:2, 1:2].toarray())
        assert_array_equal(E[:, 1:], F[:, 1:].toarray())

    def test_non_unit_stride_2d_indexing(self):
        # Regression test -- used to silently ignore the stride.
        v0 = np.random.rand(50, 50)
        try:
            v = self.spcreator(v0)[0:25:2, 2:30:3]
        except ValueError:
            # if unsupported
            raise pytest.skip("feature not implemented")

        assert_array_equal(v.toarray(), v0[0:25:2, 2:30:3])

    def test_slicing_2(self):
        B = self.asdense(arange(50).reshape(5,10))
        A = self.spcreator(B)

        # [i,j]
        assert_equal(A[2,3], B[2,3])
        assert_equal(A[-1,8], B[-1,8])
        assert_equal(A[-1,-2],B[-1,-2])
        assert_equal(A[array(-1),-2],B[-1,-2])
        assert_equal(A[-1,array(-2)],B[-1,-2])
        assert_equal(A[array(-1),array(-2)],B[-1,-2])

        # [i,1:2]
        assert_equal(A[2, :].toarray(), B[2, :])
        assert_equal(A[2, 5:-2].toarray(), B[2, 5:-2])
        assert_equal(A[array(2), 5:-2].toarray(), B[2, 5:-2])

        # [1:2,j]
        assert_equal(A[:, 2].toarray(), B[:, 2])
        assert_equal(A[3:4, 9].toarray(), B[3:4, 9])
        assert_equal(A[1:4, -5].toarray(), B[1:4, -5])
        assert_equal(A[2:-1, 3].toarray(), B[2:-1, 3])
        assert_equal(A[2:-1, array(3)].toarray(), B[2:-1, 3])

        # [1:2,1:2]
        assert_equal(A[1:2, 1:2].toarray(), B[1:2, 1:2])
        assert_equal(A[4:, 3:].toarray(), B[4:, 3:])
        assert_equal(A[:4, :5].toarray(), B[:4, :5])
        assert_equal(A[2:-1, :5].toarray(), B[2:-1, :5])

        # [i]
        assert_equal(A[1, :].toarray(), B[1, :])
        assert_equal(A[-2, :].toarray(), B[-2, :])
        assert_equal(A[array(-2), :].toarray(), B[-2, :])

        # [1:2]
        assert_equal(A[1:4].toarray(), B[1:4])
        assert_equal(A[1:-2].toarray(), B[1:-2])

        # Check bug reported by Robert Cimrman:
        # http://thread.gmane.org/gmane.comp.python.scientific.devel/7986 (dead link)
        s = slice(int8(2),int8(4),None)
        assert_equal(A[s, :].toarray(), B[2:4, :])
        assert_equal(A[:, s].toarray(), B[:, 2:4])

    @pytest.mark.fail_slow(2)
    def test_slicing_3(self):
        B = self.asdense(arange(50).reshape(5,10))
        A = self.spcreator(B)

        s_ = np.s_
        slices = [s_[:2], s_[1:2], s_[3:], s_[3::2],
                  s_[15:20], s_[3:2],
                  s_[8:3:-1], s_[4::-2], s_[:5:-1],
                  0, 1, s_[:], s_[1:5], -1, -2, -5,
                  array(-1), np.int8(-3)]

        def check_1(a):
            x = A[a]
            y = B[a]
            if y.shape == ():
                assert_equal(x, y, repr(a))
            else:
                if x.size == 0 and y.size == 0:
                    pass
                else:
                    assert_array_equal(x.toarray(), y, repr(a))

        for j, a in enumerate(slices):
            check_1(a)

        def check_2(a, b):
            # Indexing np.matrix with 0-d arrays seems to be broken,
            # as they seem not to be treated as scalars.
            # https://github.com/numpy/numpy/issues/3110
            if isinstance(a, np.ndarray):
                ai = int(a)
            else:
                ai = a
            if isinstance(b, np.ndarray):
                bi = int(b)
            else:
                bi = b

            x = A[a, b]
            y = B[ai, bi]

            if y.shape == ():
                assert_equal(x, y, repr((a, b)))
            else:
                if x.size == 0 and y.size == 0:
                    pass
                else:
                    assert_array_equal(x.toarray(), y, repr((a, b)))

        for i, a in enumerate(slices):
            for j, b in enumerate(slices):
                check_2(a, b)

        # Check out of bounds etc. systematically
        extra_slices = []
        for a, b, c in itertools.product(*([(None, 0, 1, 2, 5, 15,
                                             -1, -2, 5, -15)]*3)):
            if c == 0:
                continue
            extra_slices.append(slice(a, b, c))

        for a in extra_slices:
            check_2(a, a)
            check_2(a, -2)
            check_2(-2, a)

    def test_ellipsis_slicing(self):
        b = self.asdense(arange(50).reshape(5,10))
        a = self.spcreator(b)

        assert_array_equal(a[...].toarray(), b[...])
        assert_array_equal(a[...,].toarray(), b[...,])

        assert_array_equal(a[1, ...].toarray(), b[1, ...])
        assert_array_equal(a[..., 1].toarray(), b[..., 1])
        assert_array_equal(a[1:, ...].toarray(), b[1:, ...])
        assert_array_equal(a[..., 1:].toarray(), b[..., 1:])

        assert_array_equal(a[1:, 1, ...].toarray(), b[1:, 1, ...])
        assert_array_equal(a[1, ..., 1:].toarray(), b[1, ..., 1:])
        # These return ints
        assert_equal(a[1, 1, ...], b[1, 1, ...])
        assert_equal(a[1, ..., 1], b[1, ..., 1])

    def test_multiple_ellipsis_slicing(self):
        a = self.spcreator(arange(6).reshape(3, 2))

        with pytest.raises(IndexError,
                           match='an index can only have a single ellipsis'):
            a[..., ...]
        with pytest.raises(IndexError,
                           match='an index can only have a single ellipsis'):
            a[..., 1, ...]


class _TestSlicingAssign:
    def test_slice_scalar_assign(self):
        A = self.spcreator((5, 5))
        B = np.zeros((5, 5))
        with suppress_warnings() as sup:
            sup.filter(SparseEfficiencyWarning, "Changing the sparsity structure")
            for C in [A, B]:
                C[0:1,1] = 1
                C[3:0,0] = 4
                C[3:4,0] = 9
                C[0,4:] = 1
                C[3::-1,4:] = 9
        assert_array_equal(A.toarray(), B)

    def test_slice_assign_2(self):
        n, m = (5, 10)

        def _test_set(i, j):
            msg = f"i={i!r}; j={j!r}"
            A = self.spcreator((n, m))
            with suppress_warnings() as sup:
                sup.filter(SparseEfficiencyWarning, "Changing the sparsity structure")
                A[i, j] = 1
            B = np.zeros((n, m))
            B[i, j] = 1
            assert_array_almost_equal(A.toarray(), B, err_msg=msg)
        # [i,1:2]
        for i, j in [(2, slice(3)), (2, slice(None, 10, 4)), (2, slice(5, -2)),
                     (array(2), slice(5, -2))]:
            _test_set(i, j)

    def test_self_self_assignment(self):
        # Tests whether a row of one sparse array can be assigned to another.
        B = self.spcreator((4,3))
        with suppress_warnings() as sup:
            sup.filter(SparseEfficiencyWarning, "Changing the sparsity structure")
            B[0,0] = 2
            B[1,2] = 7
            B[2,1] = 3
            B[3,0] = 10

            A = B / 10
            B[0,:] = A[0,:]
            assert_array_equal(A[0,:].toarray(), B[0,:].toarray())

            A = B / 10
            B[:,:] = A[:1,:1]
            assert_array_equal(np.zeros((4,3)) + A[0,0], B.toarray())

            A = B / 10
            B[:-1,0] = A[None,0,:].T
            assert_array_equal(A[0,:].toarray().T, B[:-1,0].toarray())

    def test_slice_assignment(self):
        B = self.spcreator((4,3))
        expected = array([[10,0,0],
                          [0,0,6],
                          [0,14,0],
                          [0,0,0]])
        block = [[1,0],[0,4]]

        with suppress_warnings() as sup:
            sup.filter(SparseEfficiencyWarning, "Changing the sparsity structure")
            B[0,0] = 5
            B[1,2] = 3
            B[2,1] = 7
            B[:,:] = B+B
            assert_array_equal(B.toarray(), expected)

            B[:2,:2] = self.csc_container(array(block))
            assert_array_equal(B.toarray()[:2, :2], block)

    def test_sparsity_modifying_assignment(self):
        B = self.spcreator((4,3))
        with suppress_warnings() as sup:
            sup.filter(SparseEfficiencyWarning, "Changing the sparsity structure")
            B[0,0] = 5
            B[1,2] = 3
            B[2,1] = 7
            B[3,0] = 10
            B[:3] = self.csr_container(np.eye(3))

        expected = array([[1,0,0],[0,1,0],[0,0,1],[10,0,0]])
        assert_array_equal(B.toarray(), expected)

    def test_set_slice(self):
        A = self.spcreator((5,10))
        B = array(zeros((5, 10), float))
        s_ = np.s_
        slices = [s_[:2], s_[1:2], s_[3:], s_[3::2],
                  s_[8:3:-1], s_[4::-2], s_[:5:-1],
                  0, 1, s_[:], s_[1:5], -1, -2, -5,
                  array(-1), np.int8(-3)]

        with suppress_warnings() as sup:
            sup.filter(SparseEfficiencyWarning, "Changing the sparsity structure")
            for j, a in enumerate(slices):
                A[a] = j
                B[a] = j
                assert_array_equal(A.toarray(), B, repr(a))

            for i, a in enumerate(slices):
                for j, b in enumerate(slices):
                    A[a,b] = 10*i + 1000*(j+1)
                    B[a,b] = 10*i + 1000*(j+1)
                    assert_array_equal(A.toarray(), B, repr((a, b)))

            A[0, 1:10:2] = range(1, 10, 2)
            B[0, 1:10:2] = range(1, 10, 2)
            assert_array_equal(A.toarray(), B)
            A[1:5:2, 0] = np.arange(1, 5, 2)[:, None]
            B[1:5:2, 0] = np.arange(1, 5, 2)[:]
            assert_array_equal(A.toarray(), B)

        # The next commands should raise exceptions
        assert_raises(ValueError, A.__setitem__, (0, 0), list(range(100)))
        assert_raises(ValueError, A.__setitem__, (0, 0), arange(100))
        assert_raises(ValueError, A.__setitem__, (0, slice(None)),
                      list(range(100)))
        assert_raises(ValueError, A.__setitem__, (slice(None), 1),
                      list(range(100)))
        assert_raises(ValueError, A.__setitem__, (slice(None), 1), A.copy())
        assert_raises(ValueError, A.__setitem__,
                      ([[1, 2, 3], [0, 3, 4]], [1, 2, 3]), [1, 2, 3, 4])
        assert_raises(ValueError, A.__setitem__,
                      ([[1, 2, 3], [0, 3, 4], [4, 1, 3]],
                       [[1, 2, 4], [0, 1, 3]]), [2, 3, 4])
        assert_raises(ValueError, A.__setitem__, (slice(4), 0),
                      [[1, 2], [3, 4]])

    def test_assign_empty(self):
        A = self.spcreator(np.ones((2, 3)))
        B = self.spcreator((1, 2))
        A[1, :2] = B
        assert_array_equal(A.toarray(), [[1, 1, 1], [0, 0, 1]])

    def test_assign_1d_slice(self):
        A = self.spcreator(np.ones((3, 3)))
        x = np.zeros(3)
        A[:, 0] = x
        A[1, :] = x
        assert_array_equal(A.toarray(), [[0, 1, 1], [0, 0, 0], [0, 1, 1]])


class _TestFancyIndexing:
    """Tests fancy indexing features.  The tests for any matrix formats
    that implement these features should derive from this class.
    """

    def test_dtype_preservation_empty_index(self):
        # This should be parametrized with pytest, but something in the parent
        # class creation used in this file breaks pytest.mark.parametrize.
        for dt in [np.int16, np.int32, np.float32, np.float64]:
            A = self.spcreator((3, 2), dtype=dt)
            assert_equal(A[:, [False, False]].dtype, dt)
            assert_equal(A[[False, False, False], :].dtype, dt)
            assert_equal(A[:, []].dtype, dt)
            assert_equal(A[[], :].dtype, dt)

    def test_bad_index(self):
        A = self.spcreator(np.zeros([5, 5]))
        assert_raises((IndexError, ValueError, TypeError), A.__getitem__, "foo")
        assert_raises((IndexError, ValueError, TypeError), A.__getitem__, (2, "foo"))
        assert_raises((IndexError, ValueError), A.__getitem__,
                      ([1, 2, 3], [1, 2, 3, 4]))

    def test_fancy_indexing(self):
        B = self.asdense(arange(50).reshape(5,10))
        A = self.spcreator(B)

        # [i]
        assert_equal(A[[1, 3]].toarray(), B[[1, 3]])

        # [i,[1,2]]
        assert_equal(A[3, [1, 3]].toarray(), B[3, [1, 3]])
        assert_equal(A[-1, [2, -5]].toarray(), B[-1, [2, -5]])
        assert_equal(A[array(-1), [2, -5]].toarray(), B[-1, [2, -5]])
        assert_equal(A[-1, array([2, -5])].toarray(), B[-1, [2, -5]])
        assert_equal(A[array(-1), array([2, -5])].toarray(), B[-1, [2, -5]])

        # [1:2,[1,2]]
        assert_equal(A[:, [2, 8, 3, -1]].toarray(), B[:, [2, 8, 3, -1]])
        assert_equal(A[3:4, [9]].toarray(), B[3:4, [9]])
        assert_equal(A[1:4, [-1, -5]].toarray(), B[1:4, [-1, -5]])
        assert_equal(A[1:4, array([-1, -5])].toarray(), B[1:4, [-1, -5]])

        # [[1,2],j]
        assert_equal(A[[1, 3], 3].toarray(), B[[1, 3], 3])
        assert_equal(A[[2, -5], -4].toarray(), B[[2, -5], -4])
        assert_equal(A[array([2, -5]), -4].toarray(), B[[2, -5], -4])
        assert_equal(A[[2, -5], array(-4)].toarray(), B[[2, -5], -4])
        assert_equal(A[array([2, -5]), array(-4)].toarray(), B[[2, -5], -4])

        # [[1,2],1:2]
        assert_equal(A[[1, 3], :].toarray(), B[[1, 3], :])
        assert_equal(A[[2, -5], 8:-1].toarray(), B[[2, -5], 8:-1])
        assert_equal(A[array([2, -5]), 8:-1].toarray(), B[[2, -5], 8:-1])

        # [[1,2],[1,2]]
        assert_equal(toarray(A[[1, 3], [2, 4]]), B[[1, 3], [2, 4]])
        assert_equal(toarray(A[[-1, -3], [2, -4]]), B[[-1, -3], [2, -4]])
        assert_equal(
            toarray(A[array([-1, -3]), [2, -4]]), B[[-1, -3], [2, -4]]
        )
        assert_equal(
            toarray(A[[-1, -3], array([2, -4])]), B[[-1, -3], [2, -4]]
        )
        assert_equal(
            toarray(A[array([-1, -3]), array([2, -4])]), B[[-1, -3], [2, -4]]
        )

        # [[[1],[2]],[1,2]]
        assert_equal(A[[[1], [3]], [2, 4]].toarray(), B[[[1], [3]], [2, 4]])
        assert_equal(
            A[[[-1], [-3], [-2]], [2, -4]].toarray(),
            B[[[-1], [-3], [-2]], [2, -4]]
        )
        assert_equal(
            A[array([[-1], [-3], [-2]]), [2, -4]].toarray(),
            B[[[-1], [-3], [-2]], [2, -4]]
        )
        assert_equal(
            A[[[-1], [-3], [-2]], array([2, -4])].toarray(),
            B[[[-1], [-3], [-2]], [2, -4]]
        )
        assert_equal(
            A[array([[-1], [-3], [-2]]), array([2, -4])].toarray(),
            B[[[-1], [-3], [-2]], [2, -4]]
        )

        # [[1,2]]
        assert_equal(A[[1, 3]].toarray(), B[[1, 3]])
        assert_equal(A[[-1, -3]].toarray(), B[[-1, -3]])
        assert_equal(A[array([-1, -3])].toarray(), B[[-1, -3]])

        # [[1,2],:][:,[1,2]]
        assert_equal(
            A[[1, 3], :][:, [2, 4]].toarray(), B[[1, 3], :][:, [2, 4]]
        )
        assert_equal(
            A[[-1, -3], :][:, [2, -4]].toarray(), B[[-1, -3], :][:, [2, -4]]
        )
        assert_equal(
            A[array([-1, -3]), :][:, array([2, -4])].toarray(),
            B[[-1, -3], :][:, [2, -4]]
        )

        # [:,[1,2]][[1,2],:]
        assert_equal(
            A[:, [1, 3]][[2, 4], :].toarray(), B[:, [1, 3]][[2, 4], :]
        )
        assert_equal(
            A[:, [-1, -3]][[2, -4], :].toarray(), B[:, [-1, -3]][[2, -4], :]
        )
        assert_equal(
            A[:, array([-1, -3])][array([2, -4]), :].toarray(),
            B[:, [-1, -3]][[2, -4], :]
        )

        # Check bug reported by Robert Cimrman:
        # http://thread.gmane.org/gmane.comp.python.scientific.devel/7986 (dead link)
        s = slice(int8(2),int8(4),None)
        assert_equal(A[s, :].toarray(), B[2:4, :])
        assert_equal(A[:, s].toarray(), B[:, 2:4])

        # Regression for gh-4917: index with tuple of 2D arrays
        i = np.array([[1]], dtype=int)
        assert_equal(A[i, i].toarray(), B[i, i])

        # Regression for gh-4917: index with tuple of empty nested lists
        assert_equal(A[[[]], [[]]].toarray(), B[[[]], [[]]])

    def test_fancy_indexing_randomized(self):
        np.random.seed(1234)  # make runs repeatable

        NUM_SAMPLES = 50
        M = 6
        N = 4

        D = self.asdense(np.random.rand(M,N))
        D = np.multiply(D, D > 0.5)

        I = np.random.randint(-M + 1, M, size=NUM_SAMPLES)
        J = np.random.randint(-N + 1, N, size=NUM_SAMPLES)

        S = self.spcreator(D)

        SIJ = S[I,J]
        if issparse(SIJ):
            SIJ = SIJ.toarray()
        assert_equal(SIJ, D[I,J])

        I_bad = I + M
        J_bad = J - N

        assert_raises(IndexError, S.__getitem__, (I_bad,J))
        assert_raises(IndexError, S.__getitem__, (I,J_bad))

    def test_missized_masking(self):
        M, N = 5, 10

        B = self.asdense(arange(M * N).reshape(M, N))
        A = self.spcreator(B)

        # Content of mask shouldn't matter, only its size
        row_long = np.ones(M + 1, dtype=bool)
        row_short = np.ones(M - 1, dtype=bool)
        col_long = np.ones(N + 2, dtype=bool)
        col_short = np.ones(N - 2, dtype=bool)

        match="bool index .* has shape .* instead of .*"
        for i, j in itertools.product(
            (row_long, row_short, slice(None)),
            (col_long, col_short, slice(None)),
        ):
            if isinstance(i, slice) and isinstance(j, slice):
                continue
            with pytest.raises(IndexError, match=match):
                _ = A[i, j]

    def test_fancy_indexing_boolean(self):
        np.random.seed(1234)  # make runs repeatable

        B = self.asdense(arange(50).reshape(5,10))
        A = self.spcreator(B)

        I = np.array(np.random.randint(0, 2, size=5), dtype=bool)
        J = np.array(np.random.randint(0, 2, size=10), dtype=bool)
        X = np.array(np.random.randint(0, 2, size=(5, 10)), dtype=bool)

        assert_equal(toarray(A[I]), B[I])
        assert_equal(toarray(A[:, J]), B[:, J])
        assert_equal(toarray(A[X]), B[X])
        assert_equal(toarray(A[B > 9]), B[B > 9])

        I = np.array([True, False, True, True, False])
        J = np.array([False, True, True, False, True,
                      False, False, False, False, False])

        assert_equal(toarray(A[I, J]), B[I, J])

        Z1 = np.zeros((6, 11), dtype=bool)
        Z2 = np.zeros((6, 11), dtype=bool)
        Z2[0,-1] = True
        Z3 = np.zeros((6, 11), dtype=bool)
        Z3[-1,0] = True

        assert_raises(IndexError, A.__getitem__, Z1)
        assert_raises(IndexError, A.__getitem__, Z2)
        assert_raises(IndexError, A.__getitem__, Z3)
        assert_raises((IndexError, ValueError), A.__getitem__, (X, 1))

    def test_fancy_indexing_sparse_boolean(self):
        np.random.seed(1234)  # make runs repeatable

        B = self.asdense(arange(50).reshape(5,10))
        A = self.spcreator(B)

        X = np.array(np.random.randint(0, 2, size=(5, 10)), dtype=bool)

        Xsp = self.csr_container(X)

        assert_equal(toarray(A[Xsp]), B[X])
        assert_equal(toarray(A[A > 9]), B[B > 9])

        Z = np.array(np.random.randint(0, 2, size=(5, 11)), dtype=bool)
        Y = np.array(np.random.randint(0, 2, size=(6, 10)), dtype=bool)

        Zsp = self.csr_container(Z)
        Ysp = self.csr_container(Y)

        assert_raises(IndexError, A.__getitem__, Zsp)
        assert_raises(IndexError, A.__getitem__, Ysp)
        assert_raises((IndexError, ValueError), A.__getitem__, (Xsp, 1))

    def test_fancy_indexing_regression_3087(self):
        mat = self.spcreator(array([[1, 0, 0], [0,1,0], [1,0,0]]))
        desired_cols = np.ravel(mat.sum(0)) > 0
        assert_equal(mat[:, desired_cols].toarray(), [[1, 0], [0, 1], [1, 0]])

    def test_fancy_indexing_seq_assign(self):
        mat = self.spcreator(array([[1, 0], [0, 1]]))
        assert_raises(ValueError, mat.__setitem__, (0, 0), np.array([1,2]))

    def test_fancy_indexing_2d_assign(self):
        # regression test for gh-10695
        mat = self.spcreator(array([[1, 0], [2, 3]]))
        with suppress_warnings() as sup:
            sup.filter(SparseEfficiencyWarning, "Changing the sparsity structure")
            mat[[0, 1], [1, 1]] = mat[[1, 0], [0, 0]]
        assert_equal(toarray(mat), array([[1, 2], [2, 1]]))

    def test_fancy_indexing_empty(self):
        B = self.asdense(arange(50).reshape(5,10))
        B[1,:] = 0
        B[:,2] = 0
        B[3,6] = 0
        A = self.spcreator(B)

        K = np.array([False, False, False, False, False])
        assert_equal(toarray(A[K]), B[K])
        K = np.array([], dtype=int)
        assert_equal(toarray(A[K]), B[K])
        assert_equal(toarray(A[K, K]), B[K, K])
        J = np.array([0, 1, 2, 3, 4], dtype=int)[:,None]
        assert_equal(toarray(A[K, J]), B[K, J])
        assert_equal(toarray(A[J, K]), B[J, K])


@contextlib.contextmanager
def check_remains_sorted(X):
    """Checks that sorted indices property is retained through an operation
    """
    if not hasattr(X, 'has_sorted_indices') or not X.has_sorted_indices:
        yield
        return
    yield
    indices = X.indices.copy()
    X.has_sorted_indices = False
    X.sort_indices()
    assert_array_equal(indices, X.indices,
                       'Expected sorted indices, found unsorted')


class _TestFancyIndexingAssign:
    def test_bad_index_assign(self):
        A = self.spcreator(np.zeros([5, 5]))
        assert_raises((IndexError, ValueError, TypeError), A.__setitem__, "foo", 2)
        assert_raises((IndexError, ValueError, TypeError), A.__setitem__, (2, "foo"), 5)

    def test_fancy_indexing_set(self):
        n, m = (5, 10)

        def _test_set_slice(i, j):
            A = self.spcreator((n, m))
            B = self.asdense(np.zeros((n, m)))
            with suppress_warnings() as sup:
                sup.filter(SparseEfficiencyWarning, "Changing the sparsity structure")
                B[i, j] = 1
                with check_remains_sorted(A):
                    A[i, j] = 1
            assert_array_almost_equal(A.toarray(), B)
        # [1:2,1:2]
        for i, j in [((2, 3, 4), slice(None, 10, 4)),
                     (np.arange(3), slice(5, -2)),
                     (slice(2, 5), slice(5, -2))]:
            _test_set_slice(i, j)
        for i, j in [(np.arange(3), np.arange(3)), ((0, 3, 4), (1, 2, 4))]:
            _test_set_slice(i, j)

    def test_fancy_assignment_dtypes(self):
        def check(dtype):
            A = self.spcreator((5, 5), dtype=dtype)
            with suppress_warnings() as sup:
                sup.filter(SparseEfficiencyWarning, "Changing the sparsity structure")
                A[[0,1],[0,1]] = dtype.type(1)
                assert_equal(A.sum(), dtype.type(1)*2)
                A[0:2,0:2] = dtype.type(1.0)
                assert_equal(A.sum(), dtype.type(1)*4)
                A[2,2] = dtype.type(1.0)
                assert_equal(A.sum(), dtype.type(1)*4 + dtype.type(1))

        for dtype in supported_dtypes:
            check(np.dtype(dtype))

    def test_sequence_assignment(self):
        A = self.spcreator((4,3))
        B = self.spcreator(eye(3,4))

        i0 = [0,1,2]
        i1 = (0,1,2)
        i2 = array(i0)

        with suppress_warnings() as sup:
            sup.filter(SparseEfficiencyWarning, "Changing the sparsity structure")
            with check_remains_sorted(A):
                A[0,i0] = B[i0,0].T
                A[1,i1] = B[i1,1].T
                A[2,i2] = B[i2,2].T
            assert_array_equal(A.toarray(), B.T.toarray())

            # column slice
            A = self.spcreator((2,3))
            with check_remains_sorted(A):
                A[1,1:3] = [10,20]
            assert_array_equal(A.toarray(), [[0, 0, 0], [0, 10, 20]])

            # row slice
            A = self.spcreator((3,2))
            with check_remains_sorted(A):
                A[1:3,1] = [[10],[20]]
            assert_array_equal(A.toarray(), [[0, 0], [0, 10], [0, 20]])

            # both slices
            A = self.spcreator((3,3))
            B = self.asdense(np.zeros((3,3)))
            with check_remains_sorted(A):
                for C in [A, B]:
                    C[[0,1,2], [0,1,2]] = [4,5,6]
            assert_array_equal(A.toarray(), B)

            # both slices (2)
            A = self.spcreator((4, 3))
            with check_remains_sorted(A):
                A[(1, 2, 3), (0, 1, 2)] = [1, 2, 3]
            assert_almost_equal(A.sum(), 6)
            B = self.asdense(np.zeros((4, 3)))
            B[(1, 2, 3), (0, 1, 2)] = [1, 2, 3]
            assert_array_equal(A.toarray(), B)

    def test_fancy_assign_empty(self):
        B = self.asdense(arange(50).reshape(5,10))
        B[1,:] = 0
        B[:,2] = 0
        B[3,6] = 0
        A = self.spcreator(B)

        K = np.array([False, False, False, False, False])
        A[K] = 42
        assert_equal(toarray(A), B)

        K = np.array([], dtype=int)
        A[K] = 42
        assert_equal(toarray(A), B)
        A[K,K] = 42
        assert_equal(toarray(A), B)

        J = np.array([0, 1, 2, 3, 4], dtype=int)[:,None]
        A[K,J] = 42
        assert_equal(toarray(A), B)
        A[J,K] = 42
        assert_equal(toarray(A), B)


class _TestFancyMultidim:
    def test_fancy_indexing_ndarray(self):
        sets = [
            (np.array([[1], [2], [3]]), np.array([3, 4, 2])),
            (np.array([[1], [2], [3]]), np.array([[3, 4, 2]])),
            (np.array([[1, 2, 3]]), np.array([[3], [4], [2]])),
            (np.array([1, 2, 3]), np.array([[3], [4], [2]])),
            (np.array([[1, 2, 3], [3, 4, 2]]),
             np.array([[5, 6, 3], [2, 3, 1]]))
            ]
        # These inputs generate 3-D outputs
        #    (np.array([[[1], [2], [3]], [[3], [4], [2]]]),
        #     np.array([[[5], [6], [3]], [[2], [3], [1]]])),

        for I, J in sets:
            np.random.seed(1234)
            D = self.asdense(np.random.rand(5, 7))
            S = self.spcreator(D)

            SIJ = S[I,J]
            if issparse(SIJ):
                SIJ = SIJ.toarray()
            assert_equal(SIJ, D[I,J])

            I_bad = I + 5
            J_bad = J + 7

            assert_raises(IndexError, S.__getitem__, (I_bad,J))
            assert_raises(IndexError, S.__getitem__, (I,J_bad))

            # This would generate 3-D arrays -- not supported
            assert_raises(IndexError, S.__getitem__, ([I, I], slice(None)))
            assert_raises(IndexError, S.__getitem__, (slice(None), [J, J]))


class _TestFancyMultidimAssign:
    def test_fancy_assign_ndarray(self):
        np.random.seed(1234)

        D = self.asdense(np.random.rand(5, 7))
        S = self.spcreator(D)
        X = np.random.rand(2, 3)

        I = np.array([[1, 2, 3], [3, 4, 2]])
        J = np.array([[5, 6, 3], [2, 3, 1]])

        with check_remains_sorted(S):
            S[I,J] = X
        D[I,J] = X
        assert_equal(S.toarray(), D)

        I_bad = I + 5
        J_bad = J + 7

        C = [1, 2, 3]

        with check_remains_sorted(S):
            S[I,J] = C
        D[I,J] = C
        assert_equal(S.toarray(), D)

        with check_remains_sorted(S):
            S[I,J] = 3
        D[I,J] = 3
        assert_equal(S.toarray(), D)

        assert_raises(IndexError, S.__setitem__, (I_bad,J), C)
        assert_raises(IndexError, S.__setitem__, (I,J_bad), C)

    def test_fancy_indexing_multidim_set(self):
        n, m = (5, 10)

        def _test_set_slice(i, j):
            A = self.spcreator((n, m))
            with check_remains_sorted(A), suppress_warnings() as sup:
                sup.filter(SparseEfficiencyWarning, "Changing the sparsity structure")
                A[i, j] = 1
            B = self.asdense(np.zeros((n, m)))
            B[i, j] = 1
            assert_array_almost_equal(A.toarray(), B)
        # [[[1, 2], [1, 2]], [1, 2]]
        for i, j in [(np.array([[1, 2], [1, 3]]), [1, 3]),
                        (np.array([0, 4]), [[0, 3], [1, 2]]),
                        ([[1, 2, 3], [0, 2, 4]], [[0, 4, 3], [4, 1, 2]])]:
            _test_set_slice(i, j)

    def test_fancy_assign_list(self):
        np.random.seed(1234)

        D = self.asdense(np.random.rand(5, 7))
        S = self.spcreator(D)
        X = np.random.rand(2, 3)

        I = [[1, 2, 3], [3, 4, 2]]
        J = [[5, 6, 3], [2, 3, 1]]

        S[I,J] = X
        D[I,J] = X
        assert_equal(S.toarray(), D)

        I_bad = [[ii + 5 for ii in i] for i in I]
        J_bad = [[jj + 7 for jj in j] for j in J]
        C = [1, 2, 3]

        S[I,J] = C
        D[I,J] = C
        assert_equal(S.toarray(), D)

        S[I,J] = 3
        D[I,J] = 3
        assert_equal(S.toarray(), D)

        assert_raises(IndexError, S.__setitem__, (I_bad,J), C)
        assert_raises(IndexError, S.__setitem__, (I,J_bad), C)

    def test_fancy_assign_slice(self):
        np.random.seed(1234)

        D = self.asdense(np.random.rand(5, 7))
        S = self.spcreator(D)

        I = [1, 2, 3, 3, 4, 2]
        J = [5, 6, 3, 2, 3, 1]

        I_bad = [ii + 5 for ii in I]
        J_bad = [jj + 7 for jj in J]

        C1 = [1, 2, 3, 4, 5, 6, 7]
        C2 = np.arange(5)[:, None]
        assert_raises(IndexError, S.__setitem__, (I_bad, slice(None)), C1)
        assert_raises(IndexError, S.__setitem__, (slice(None), J_bad), C2)


class _TestArithmetic:
    """
    Test real/complex arithmetic
    """
    def __arith_init(self):
        # these can be represented exactly in FP (so arithmetic should be exact)
        self.__A = array([[-1.5, 6.5, 0, 2.25, 0, 0],
                          [3.125, -7.875, 0.625, 0, 0, 0],
                          [0, 0, -0.125, 1.0, 0, 0],
                          [0, 0, 8.375, 0, 0, 0]], 'float64')
        self.__B = array([[0.375, 0, 0, 0, -5, 2.5],
                          [14.25, -3.75, 0, 0, -0.125, 0],
                          [0, 7.25, 0, 0, 0, 0],
                          [18.5, -0.0625, 0, 0, 0, 0]], 'complex128')
        self.__B.imag = array([[1.25, 0, 0, 0, 6, -3.875],
                               [2.25, 4.125, 0, 0, 0, 2.75],
                               [0, 4.125, 0, 0, 0, 0],
                               [-0.0625, 0, 0, 0, 0, 0]], 'float64')

        # fractions are all x/16ths
        assert_array_equal((self.__A*16).astype('int32'),16*self.__A)
        assert_array_equal((self.__B.real*16).astype('int32'),16*self.__B.real)
        assert_array_equal((self.__B.imag*16).astype('int32'),16*self.__B.imag)

        self.__Asp = self.spcreator(self.__A)
        self.__Bsp = self.spcreator(self.__B)

    @pytest.mark.fail_slow(20)
    def test_add_sub(self):
        self.__arith_init()

        # basic tests
        assert_array_equal(
            (self.__Asp + self.__Bsp).toarray(), self.__A + self.__B
        )

        # check conversions
        for x in supported_dtypes:
            with np.errstate(invalid="ignore"):
                A = self.__A.astype(x)
            Asp = self.spcreator(A)
            for y in supported_dtypes:
                if not np.issubdtype(y, np.complexfloating):
                    with np.errstate(invalid="ignore"):
                        B = self.__B.real.astype(y)
                else:
                    B = self.__B.astype(y)
                Bsp = self.spcreator(B)

                # addition
                D1 = A + B
                S1 = Asp + Bsp

                assert_equal(S1.dtype,D1.dtype)
                assert_array_equal(S1.toarray(), D1)
                assert_array_equal(Asp + B,D1)          # check sparse + dense
                assert_array_equal(A + Bsp,D1)          # check dense + sparse

                # subtraction
                if np.dtype('bool') in [x, y]:
                    # boolean array subtraction deprecated in 1.9.0
                    continue

                D1 = A - B
                S1 = Asp - Bsp

                assert_equal(S1.dtype,D1.dtype)
                assert_array_equal(S1.toarray(), D1)
                assert_array_equal(Asp - B,D1)          # check sparse - dense
                assert_array_equal(A - Bsp,D1)          # check dense - sparse

    def test_mu(self):
        self.__arith_init()

        # basic tests
        assert_array_equal((self.__Asp @ self.__Bsp.T).toarray(),
                           self.__A @ self.__B.T)

        for x in supported_dtypes:
            with np.errstate(invalid="ignore"):
                A = self.__A.astype(x)
            Asp = self.spcreator(A)
            for y in supported_dtypes:
                if np.issubdtype(y, np.complexfloating):
                    B = self.__B.astype(y)
                else:
                    with np.errstate(invalid="ignore"):
                        B = self.__B.real.astype(y)
                Bsp = self.spcreator(B)

                D1 = A @ B.T
                S1 = Asp @ Bsp.T

                assert_allclose(S1.toarray(), D1,
                                atol=1e-14*abs(D1).max())
                assert_equal(S1.dtype,D1.dtype)


class _TestMinMax:
    def test_minmax(self):
        for dtype in [np.float32, np.float64, np.int32, np.int64, np.complex128]:
            D = np.arange(20, dtype=dtype).reshape(5,4)

            X = self.spcreator(D)
            assert_equal(X.min(), 0)
            assert_equal(X.max(), 19)
            assert_equal(X.min().dtype, dtype)
            assert_equal(X.max().dtype, dtype)

            D *= -1
            X = self.spcreator(D)
            assert_equal(X.min(), -19)
            assert_equal(X.max(), 0)

            D += 5
            X = self.spcreator(D)
            assert_equal(X.min(), -14)
            assert_equal(X.max(), 5)

        # try a fully dense matrix
        X = self.spcreator(np.arange(1, 10).reshape(3, 3))
        assert_equal(X.min(), 1)
        assert_equal(X.min().dtype, X.dtype)

        X = -X
        assert_equal(X.max(), -1)

        # and a fully sparse matrix
        Z = self.spcreator(np.zeros((1, 1)))
        assert_equal(Z.min(), 0)
        assert_equal(Z.max(), 0)
        assert_equal(Z.max().dtype, Z.dtype)

        # another test
        D = np.arange(20, dtype=float).reshape(5,4)
        D[0:2, :] = 0
        X = self.spcreator(D)
        assert_equal(X.min(), 0)
        assert_equal(X.max(), 19)

        # zero-size matrices
        for D in [np.zeros((0, 0)), np.zeros((0, 10)), np.zeros((10, 0))]:
            X = self.spcreator(D)
            assert_raises(ValueError, X.min)
            assert_raises(ValueError, X.max)

    def test_minmax_axis(self):
        keep = not self.is_array_test
        D = np.arange(50).reshape(5, 10)
        # completely empty rows, leaving some completely full:
        D[1, :] = 0
        # empty at end for reduceat:
        D[:, 9] = 0
        # partial rows/cols:
        D[3, 3] = 0
        # entries on either side of 0:
        D[2, 2] = -1
        X = self.spcreator(D)

        axes_even = [0, -2]
        axes_odd = [1, -1]
        for axis in axes_odd + axes_even:
            assert_array_equal(
                X.max(axis=axis).toarray(), D.max(axis=axis, keepdims=keep)
            )
            assert_array_equal(
                X.min(axis=axis).toarray(), D.min(axis=axis, keepdims=keep)
            )

        for axis in axes_even:
            assert_equal(
                X.max(axis=axis, explicit=True).toarray(),
                self.asdense([40, 41, 42, 43, 44, 45, 46, 47, 48, 0])
            )
            if np.any(X.data == 0):
                # Noncanonical case
                expected = self.asdense([20, 1, -1, 3, 4, 5, 0, 7, 8, 0])
            else:
                expected = self.asdense([20, 1, -1, 3, 4, 5, 6, 7, 8, 0])
            assert_equal(X.min(axis=axis, explicit=True).toarray(), expected)

        for axis in axes_odd:
            expected_max = np.array([8, 0, 28, 38, 48])
            expected_min = np.array([1, 0, -1, 30, 40])
            if not self.is_array_test:
                expected_max = expected_max.reshape((5, 1))
                expected_min = expected_min.reshape((5, 1))
            assert_equal(X.max(axis=axis, explicit=True).toarray(), expected_max)
            assert_equal(X.min(axis=axis, explicit=True).toarray(), expected_min)

        # full matrix
        D = np.arange(1, 51).reshape(10, 5)
        X = self.spcreator(D)
        for axis in axes_odd + axes_even:
            assert_array_equal(
                X.max(axis=axis).toarray(), D.max(axis=axis, keepdims=keep)
            )
            assert_array_equal(
                X.min(axis=axis).toarray(), D.min(axis=axis, keepdims=keep)
            )

        for axis in axes_even:
            expected_max = D[-1, :]
            expected_min = D[0, :]
            if not self.is_array_test:
                expected_max = D[None, -1, :]
                expected_min = D[None, 0, :]
            assert_equal(X.max(axis=axis, explicit=True).toarray(), expected_max)
            assert_equal(X.min(axis=axis, explicit=True).toarray(), expected_min)
        for axis in axes_odd:
            expected_max = D[:, -1]
            expected_min = D[:, 0]
            if not self.is_array_test:
                expected_max = D[:, -1, None]
                expected_min = D[:, 0, None]
            assert_equal(X.max(axis=axis, explicit=True).toarray(), expected_max)
            assert_equal(X.min(axis=axis, explicit=True).toarray(), expected_min)

        # empty matrix
        D = self.asdense(np.zeros((10, 5)))
        X = self.spcreator(D)
        for axis in axes_even + axes_odd:
            assert_equal(X.max(axis=axis, explicit=True).toarray(), D.max(axis=axis))
            assert_equal(X.min(axis=axis, explicit=True).toarray(), D.min(axis=axis))

        # zero-size matrices
        D = self.asdense(np.zeros((0, 10)))
        X = self.spcreator(D)
        explicit_values = [True, False]
        even_explicit_pairs = list(itertools.product(axes_even, explicit_values))
        odd_explicit_pairs = list(itertools.product(axes_odd, explicit_values))
        for axis, ex in even_explicit_pairs:
            assert_raises(ValueError, X.min, axis=axis, explicit=ex)
            assert_raises(ValueError, X.max, axis=axis, explicit=ex)
        for axis, ex in odd_explicit_pairs:
            assert_equal(X.max(axis=axis, explicit=ex).toarray(), D.max(axis=axis))
            assert_equal(X.min(axis=axis, explicit=ex).toarray(), D.min(axis=axis))

        D = self.asdense(np.zeros((10, 0)))
        X = self.spcreator(D)
        for axis, ex in odd_explicit_pairs:
            assert_raises(ValueError, X.min, axis=axis, explicit=ex)
            assert_raises(ValueError, X.max, axis=axis, explicit=ex)
        for axis, ex in even_explicit_pairs:
            assert_equal(X.max(axis=axis, explicit=ex).toarray(), D.max(axis=axis))
            assert_equal(X.min(axis=axis, explicit=ex).toarray(), D.min(axis=axis))

    def test_nanminmax(self):
        D = self.asdense(np.arange(50).reshape(5,10), dtype=float)
        D[1, :] = 0
        D[:, 9] = 0
        D[3, 3] = 0
        D[2, 2] = -1
        D[4, 2] = np.nan
        D[1, 4] = np.nan
        X = self.spcreator(D)

        X_nan_maximum = X.nanmax()
        assert np.isscalar(X_nan_maximum)
        assert X_nan_maximum == np.nanmax(D)

        X_nan_minimum = X.nanmin()
        assert np.isscalar(X_nan_minimum)
        assert X_nan_minimum == np.nanmin(D)

        axes = [-2, -1, 0, 1]
        for axis in axes:
            X_nan_maxima = X.nanmax(axis=axis)
            assert_allclose(X_nan_maxima.toarray(), np.nanmax(D, axis=axis))
            assert isinstance(X_nan_maxima, self.coo_container)

            X_nan_minima = X.nanmin(axis=axis)
            assert_allclose(X_nan_minima.toarray(), np.nanmin(D, axis=axis))
            assert isinstance(X_nan_minima, self.coo_container)

    def test_minmax_invalid_params(self):
        dat = array([[0, 1, 2],
                     [3, -4, 5],
                     [-6, 7, 9]])
        datsp = self.spcreator(dat)

        for fname in ('min', 'max'):
            func = getattr(datsp, fname)
            assert_raises(ValueError, func, axis=3)
            assert_raises(TypeError, func, axis=(0, 1))
            assert_raises(TypeError, func, axis=1.5)
            assert_raises(ValueError, func, axis=1, out=1)

    def test_numpy_minmax(self):
        # See gh-5987
        # xref gh-7460 in 'numpy'
        from scipy.sparse import _data

        dat = array([[0, 1, 2],
                     [3, -4, 5],
                     [-6, 7, 9]])
        datsp = self.spcreator(dat)

        # We are only testing sparse matrices who have
        # implemented 'min' and 'max' because they are
        # the ones with the compatibility issues with
        # the 'numpy' implementation.
        if isinstance(datsp, _data._minmax_mixin):
            assert_array_equal(np.min(datsp), np.min(dat))
            assert_array_equal(np.max(datsp), np.max(dat))

    def test_argmax(self):
        from scipy.sparse import _data
        D1 = np.array([
            [-1, 5, 2, 3],
            [0, 0, -1, -2],
            [-1, -2, -3, -4],
            [1, 2, 3, 4],
            [1, 2, 0, 0],
        ])
        D2 = D1.transpose()
        # Non-regression test cases for gh-16929.
        D3 = np.array([[4, 3], [7, 5]])
        D4 = np.array([[4, 3], [7, 0]])
        D5 = np.array([[5, 5, 3], [4, 9, 10], [3, 4, 9]])

        for D in [D1, D2, D3, D4, D5]:
            D = self.asdense(D)
            mat = self.spcreator(D)
            if not isinstance(mat, _data._minmax_mixin):
                continue

            assert_equal(mat.argmax(), np.argmax(D))
            assert_equal(mat.argmin(), np.argmin(D))

            assert_equal(mat.argmax(axis=0), np.argmax(D, axis=0))
            assert_equal(mat.argmin(axis=0), np.argmin(D, axis=0))

            assert_equal(mat.argmax(axis=1), np.argmax(D, axis=1))
            assert_equal(mat.argmin(axis=1), np.argmin(D, axis=1))

        # zero-size matrices
        D6 = self.spcreator(np.empty((0, 5)))
        D7 = self.spcreator(np.empty((5, 0)))
        explicits = [True, False]

        for mat, axis, ex in itertools.product([D6, D7], [None, 0, 1], explicits):
            if axis is None or mat.shape[axis] == 0:
                with pytest.raises(ValueError, match="Cannot apply"):
                    mat.argmax(axis=axis, explicit=ex)
                with pytest.raises(ValueError, match="Cannot apply"):
                    mat.argmin(axis=axis, explicit=ex)
            else:
                if self.is_array_test:
                    expected = np.zeros(0)
                else:
                    expected = np.zeros((0, 1) if axis == 1 else (1, 0))
                assert_equal(mat.argmin(axis=axis, explicit=ex), expected)
                assert_equal(mat.argmax(axis=axis, explicit=ex), expected)

        mat = self.spcreator(D1)
        assert_equal(mat.argmax(axis=0, explicit=True), self.asdense([3, 0, 3, 3]))
        assert_equal(mat.argmin(axis=0, explicit=True), self.asdense([0, 2, 2, 2]))

        expected_max = np.array([1, 2, 0, 3, 1])
        expected_min = np.array([0, 3, 3, 0, 0])
        if mat.nnz != 16:
            # Noncanonical case
            expected_min[-1] = 2
        if not self.is_array_test:
            expected_max = expected_max.reshape((5, 1))
            expected_min = expected_min.reshape((5, 1))

        assert_equal(mat.argmax(axis=1, explicit=True), expected_max)
        assert_equal(asarray(mat.argmin(axis=1, explicit=True)), expected_min)

        # all zeros
        D = np.zeros((2, 2))
        mat = self.spcreator(D)
        if mat.nnz != 0:
            # Noncanonical case
            assert_equal(mat.argmin(axis=None, explicit=True), 0)
            assert_equal(mat.argmax(axis=None, explicit=True), 0)
        else:
            # Canonical case
            with pytest.raises(ValueError, match="Cannot apply"):
                mat.argmin(axis=None, explicit=True)
            with pytest.raises(ValueError, match="Cannot apply"):
                mat.argmax(axis=None, explicit=True)


class _TestGetNnzAxis:
    def test_getnnz_axis(self):
        dat = array([[0, 2],
                     [3, 5],
                     [-6, 9]])
        bool_dat = dat.astype(bool)
        datsp = self.spcreator(dat)

        accepted_return_dtypes = (np.int32, np.int64)

        getnnz = datsp.count_nonzero if self.is_array_test else datsp.getnnz
        assert_array_equal(bool_dat.sum(axis=None), getnnz(axis=None))
        assert_array_equal(bool_dat.sum(), getnnz())
        assert_array_equal(bool_dat.sum(axis=0), getnnz(axis=0))
        assert_in(getnnz(axis=0).dtype, accepted_return_dtypes)
        assert_array_equal(bool_dat.sum(axis=1), getnnz(axis=1))
        assert_in(getnnz(axis=1).dtype, accepted_return_dtypes)
        assert_array_equal(bool_dat.sum(axis=-2), getnnz(axis=-2))
        assert_in(getnnz(axis=-2).dtype, accepted_return_dtypes)
        assert_array_equal(bool_dat.sum(axis=-1), getnnz(axis=-1))
        assert_in(getnnz(axis=-1).dtype, accepted_return_dtypes)

        assert_raises(ValueError, getnnz, axis=2)


#------------------------------------------------------------------------------
# Tailored base class for generic tests
#------------------------------------------------------------------------------

def _possibly_unimplemented(cls, require=True):
    """
    Construct a class that either runs tests as usual (require=True),
    or each method skips if it encounters a common error.
    """
    if require:
        return cls
    else:
        def wrap(fc):
            @functools.wraps(fc)
            def wrapper(*a, **kw):
                try:
                    return fc(*a, **kw)
                except (NotImplementedError, TypeError, ValueError,
                        IndexError, AttributeError):
                    raise pytest.skip("feature not implemented")

            return wrapper

        new_dict = dict(cls.__dict__)
        for name, func in cls.__dict__.items():
            if name.startswith('test_'):
                new_dict[name] = wrap(func)
        return type(cls.__name__ + "NotImplemented",
                    cls.__bases__,
                    new_dict)


def sparse_test_class(getset=True, slicing=True, slicing_assign=True,
                      fancy_indexing=True, fancy_assign=True,
                      fancy_multidim_indexing=True, fancy_multidim_assign=True,
                      minmax=True, nnz_axis=True):
    """
    Construct a base class, optionally converting some of the tests in
    the suite to check that the feature is not implemented.
    """
    bases = (_TestCommon,
             _possibly_unimplemented(_TestGetSet, getset),
             _TestSolve,
             _TestInplaceArithmetic,
             _TestArithmetic,
             _possibly_unimplemented(_TestSlicing, slicing),
             _possibly_unimplemented(_TestSlicingAssign, slicing_assign),
             _possibly_unimplemented(_TestFancyIndexing, fancy_indexing),
             _possibly_unimplemented(_TestFancyIndexingAssign,
                                     fancy_assign),
             _possibly_unimplemented(_TestFancyMultidim,
                                     fancy_indexing and fancy_multidim_indexing),
             _possibly_unimplemented(_TestFancyMultidimAssign,
                                     fancy_multidim_assign and fancy_assign),
             _possibly_unimplemented(_TestMinMax, minmax),
             _possibly_unimplemented(_TestGetNnzAxis, nnz_axis))

    # check that test names do not clash
    names = {}
    for cls in bases:
        for name in cls.__dict__:
            if not name.startswith('test_'):
                continue
            old_cls = names.get(name)
            if old_cls is not None:
                raise ValueError(f"Test class {cls.__name__} overloads test "
                                 f"{name} defined in {old_cls.__name__}")
            names[name] = cls

    return type("TestBase", bases, {})


#------------------------------------------------------------------------------
# Matrix class based tests
#------------------------------------------------------------------------------

class TestCSR(sparse_test_class()):
    @classmethod
    def spcreator(cls, *args, **kwargs):
        with suppress_warnings() as sup:
            sup.filter(SparseEfficiencyWarning, "Changing the sparsity structure")
            return csr_array(*args, **kwargs)
    math_dtypes = [np.bool_, np.int_, np.float64, np.complex128]

    def test_constructor1(self):
        b = array([[0, 4, 0],
                   [3, 0, 0],
                   [0, 2, 0]], 'd')
        bsp = self.csr_container(b)
        assert_array_almost_equal(bsp.data,[4,3,2])
        assert_array_equal(bsp.indices,[1,0,1])
        assert_array_equal(bsp.indptr,[0,1,2,3])
        assert_equal(bsp.nnz,3)
        assert_equal(bsp.format,'csr')
        assert_array_equal(bsp.toarray(), b)

    def test_constructor2(self):
        b = zeros((6,6),'d')
        b[3,4] = 5
        bsp = self.csr_container(b)
        assert_array_almost_equal(bsp.data,[5])
        assert_array_equal(bsp.indices,[4])
        assert_array_equal(bsp.indptr,[0,0,0,0,1,1,1])
        assert_array_almost_equal(bsp.toarray(), b)

    def test_constructor3(self):
        b = array([[1, 0],
                   [0, 2],
                   [3, 0]], 'd')
        bsp = self.csr_container(b)
        assert_array_almost_equal(bsp.data,[1,2,3])
        assert_array_equal(bsp.indices,[0,1,0])
        assert_array_equal(bsp.indptr,[0,1,2,3])
        assert_array_almost_equal(bsp.toarray(), b)

    def test_constructor4(self):
        # using (data, ij) format
        row = array([2, 3, 1, 3, 0, 1, 3, 0, 2, 1, 2])
        col = array([0, 1, 0, 0, 1, 1, 2, 2, 2, 2, 1])
        data = array([6., 10., 3., 9., 1., 4.,
                              11., 2., 8., 5., 7.])

        ij = vstack((row,col))
        csr = self.csr_container((data,ij),(4,3))
        assert_array_equal(arange(12).reshape(4, 3), csr.toarray())

        # using Python lists and a specified dtype
        csr = self.csr_container(([2**63 + 1, 1], ([0, 1], [0, 1])), dtype=np.uint64)
        dense = array([[2**63 + 1, 0], [0, 1]], dtype=np.uint64)
        assert_array_equal(dense, csr.toarray())

        # with duplicates (should sum the duplicates)
        csr = self.csr_container(([1,1,1,1], ([0,2,2,0], [0,1,1,0])))
        assert csr.nnz == 2

    def test_constructor5(self):
        # infer dimensions from arrays
        indptr = array([0,1,3,3])
        indices = array([0,5,1,2])
        data = array([1,2,3,4])
        csr = self.csr_container((data, indices, indptr))
        assert_array_equal(csr.shape,(3,6))

    def test_constructor6(self):
        # infer dimensions and dtype from lists
        indptr = [0, 1, 3, 3]
        indices = [0, 5, 1, 2]
        data = [1, 2, 3, 4]
        csr = self.csr_container((data, indices, indptr))
        assert_array_equal(csr.shape, (3,6))
        assert_(np.issubdtype(csr.dtype, np.signedinteger))

    def test_constructor_smallcol(self):
        # int64 indices not required
        data = arange(6) + 1
        col = array([1, 2, 1, 0, 0, 2], dtype=np.int64)
        ptr = array([0, 2, 4, 6], dtype=np.int64)

        a = self.csr_container((data, col, ptr), shape=(3, 3))

        b = array([[0, 1, 2],
                   [4, 3, 0],
                   [5, 0, 6]], 'd')

        # sparray is less aggressive in downcasting indices to int32 than spmatrix
        expected_dtype = np.dtype(np.int64 if self.is_array_test else np.int32)
        assert_equal(a.indptr.dtype, expected_dtype)
        assert_equal(a.indices.dtype, expected_dtype)
        assert_array_equal(a.toarray(), b)

    def test_constructor_largecol(self):
        # int64 indices required
        data = arange(6) + 1
        large = np.iinfo(np.int32).max + 100
        col = array([0, 1, 2, large, large+1, large+2], dtype=np.int64)
        ptr = array([0, 2, 4, 6], dtype=np.int64)

        a = self.csr_container((data, col, ptr))

        assert_equal(a.indptr.dtype, np.dtype(np.int64))
        assert_equal(a.indices.dtype, np.dtype(np.int64))
        assert_array_equal(a.shape, (3, max(col)+1))

    def test_sort_indices(self):
        data = arange(5)
        indices = array([7, 2, 1, 5, 4])
        indptr = array([0, 3, 5])
        asp = self.csr_container((data, indices, indptr), shape=(2,10))
        bsp = asp.copy()
        asp.sort_indices()
        assert_array_equal(asp.indices,[1, 2, 7, 4, 5])
        assert_array_equal(asp.toarray(), bsp.toarray())

    def test_eliminate_zeros(self):
        data = array([1, 0, 0, 0, 2, 0, 3, 0])
        indices = array([1, 2, 3, 4, 5, 6, 7, 8])
        indptr = array([0, 3, 8])
        asp = self.csr_container((data, indices, indptr), shape=(2,10))
        bsp = asp.copy()
        asp.eliminate_zeros()
        assert_array_equal(asp.nnz, 3)
        assert_array_equal(asp.data,[1, 2, 3])
        assert_array_equal(asp.toarray(), bsp.toarray())

    def test_ufuncs(self):
        X = self.csr_container(np.arange(20).reshape(4, 5) / 20.)
        for f in ["sin", "tan", "arcsin", "arctan", "sinh", "tanh",
                  "arcsinh", "arctanh", "rint", "sign", "expm1", "log1p",
                  "deg2rad", "rad2deg", "floor", "ceil", "trunc", "sqrt"]:
            assert_equal(hasattr(self.datsp, f), True)
            X2 = getattr(X, f)()
            assert_equal(X.shape, X2.shape)
            assert_array_equal(X.indices, X2.indices)
            assert_array_equal(X.indptr, X2.indptr)
            assert_array_equal(X2.toarray(), getattr(np, f)(X.toarray()))

    def test_unsorted_arithmetic(self):
        data = arange(5)
        indices = array([7, 2, 1, 5, 4])
        indptr = array([0, 3, 5])
        asp = self.csr_container((data, indices, indptr), shape=(2,10))
        data = arange(6)
        indices = array([8, 1, 5, 7, 2, 4])
        indptr = array([0, 2, 6])
        bsp = self.csr_container((data, indices, indptr), shape=(2,10))
        assert_equal((asp + bsp).toarray(), asp.toarray() + bsp.toarray())

    def test_fancy_indexing_broadcast(self):
        # broadcasting indexing mode is supported
        I = np.array([[1], [2], [3]])
        J = np.array([3, 4, 2])

        np.random.seed(1234)
        D = self.asdense(np.random.rand(5, 7))
        S = self.spcreator(D)

        SIJ = S[I,J]
        if issparse(SIJ):
            SIJ = SIJ.toarray()
        assert_equal(SIJ, D[I,J])

    def test_has_sorted_indices(self):
        "Ensure has_sorted_indices memoizes sorted state for sort_indices"
        sorted_inds = np.array([0, 1])
        unsorted_inds = np.array([1, 0])
        data = np.array([1, 1])
        indptr = np.array([0, 2])
        M = self.csr_container((data, sorted_inds, indptr)).copy()
        assert_equal(True, M.has_sorted_indices)
        assert isinstance(M.has_sorted_indices, bool)

        M = self.csr_container((data, unsorted_inds, indptr)).copy()
        assert_equal(False, M.has_sorted_indices)

        # set by sorting
        M.sort_indices()
        assert_equal(True, M.has_sorted_indices)
        assert_array_equal(M.indices, sorted_inds)

        M = self.csr_container((data, unsorted_inds, indptr)).copy()
        # set manually (although underlyingly unsorted)
        M.has_sorted_indices = True
        assert_equal(True, M.has_sorted_indices)
        assert_array_equal(M.indices, unsorted_inds)

        # ensure sort bypassed when has_sorted_indices == True
        M.sort_indices()
        assert_array_equal(M.indices, unsorted_inds)

    def test_has_canonical_format(self):
        "Ensure has_canonical_format memoizes state for sum_duplicates"

        M = self.csr_container((np.array([2]), np.array([0]), np.array([0, 1])))
        assert_equal(True, M.has_canonical_format)

        indices = np.array([0, 0])  # contains duplicate
        data = np.array([1, 1])
        indptr = np.array([0, 2])

        M = self.csr_container((data, indices, indptr)).copy()
        assert_equal(False, M.has_canonical_format)
        assert isinstance(M.has_canonical_format, bool)

        # set by deduplicating
        M.sum_duplicates()
        assert_equal(True, M.has_canonical_format)
        assert_equal(1, len(M.indices))

        M = self.csr_container((data, indices, indptr)).copy()
        # set manually (although underlyingly duplicated)
        M.has_canonical_format = True
        assert_equal(True, M.has_canonical_format)
        assert_equal(2, len(M.indices))  # unaffected content

        # ensure deduplication bypassed when has_canonical_format == True
        M.sum_duplicates()
        assert_equal(2, len(M.indices))  # unaffected content

    def test_scalar_idx_dtype(self):
        # Check that index dtype takes into account all parameters
        # passed to sparsetools, including the scalar ones
        indptr = np.zeros(2, dtype=np.int32)
        indices = np.zeros(0, dtype=np.int32)
        vals = np.zeros(0)
        a = self.csr_container((vals, indices, indptr), shape=(1, 2**31-1))
        b = self.csr_container((vals, indices, indptr), shape=(1, 2**31))
        ij = np.zeros((2, 0), dtype=np.int32)
        c = self.csr_container((vals, ij), shape=(1, 2**31-1))
        d = self.csr_container((vals, ij), shape=(1, 2**31))
        e = self.csr_container((1, 2**31-1))
        f = self.csr_container((1, 2**31))
        assert_equal(a.indptr.dtype, np.int32)
        assert_equal(b.indptr.dtype, np.int64)
        assert_equal(c.indptr.dtype, np.int32)
        assert_equal(d.indptr.dtype, np.int64)
        assert_equal(e.indptr.dtype, np.int32)
        assert_equal(f.indptr.dtype, np.int64)

        # These shouldn't fail
        for x in [a, b, c, d, e, f]:
            x + x

    def test_binop_explicit_zeros(self):
        # Check that binary ops don't introduce spurious explicit zeros.
        # See gh-9619 for context.
        a = self.csr_container([[0, 1, 0]])
        b = self.csr_container([[1, 1, 0]])
        assert (a + b).nnz == 2
        assert a.multiply(b).nnz == 1


TestCSR.init_class()


class TestCSRMatrix(_MatrixMixin, TestCSR):
    @classmethod
    def spcreator(cls, *args, **kwargs):
        with suppress_warnings() as sup:
            sup.filter(SparseEfficiencyWarning, "Changing the sparsity structure")
            return csr_matrix(*args, **kwargs)


TestCSRMatrix.init_class()


class TestCSC(sparse_test_class()):
    @classmethod
    def spcreator(cls, *args, **kwargs):
        with suppress_warnings() as sup:
            sup.filter(SparseEfficiencyWarning, "Changing the sparsity structure")
            return csc_array(*args, **kwargs)
    math_dtypes = [np.bool_, np.int_, np.float64, np.complex128]

    def test_constructor1(self):
        b = array([[1, 0, 0, 0], [0, 0, 1, 0], [0, 2, 0, 3]], 'd')
        bsp = self.csc_container(b)
        assert_array_almost_equal(bsp.data,[1,2,1,3])
        assert_array_equal(bsp.indices,[0,2,1,2])
        assert_array_equal(bsp.indptr,[0,1,2,3,4])
        assert_equal(bsp.nnz,4)
        assert_equal(bsp.shape,b.shape)
        assert_equal(bsp.format,'csc')

    def test_constructor2(self):
        b = zeros((6,6),'d')
        b[2,4] = 5
        bsp = self.csc_container(b)
        assert_array_almost_equal(bsp.data,[5])
        assert_array_equal(bsp.indices,[2])
        assert_array_equal(bsp.indptr,[0,0,0,0,0,1,1])

    def test_constructor3(self):
        b = array([[1, 0], [0, 0], [0, 2]], 'd')
        bsp = self.csc_container(b)
        assert_array_almost_equal(bsp.data,[1,2])
        assert_array_equal(bsp.indices,[0,2])
        assert_array_equal(bsp.indptr,[0,1,2])

    def test_constructor4(self):
        # using (data, ij) format
        row = array([2, 3, 1, 3, 0, 1, 3, 0, 2, 1, 2])
        col = array([0, 1, 0, 0, 1, 1, 2, 2, 2, 2, 1])
        data = array([6., 10., 3., 9., 1., 4., 11., 2., 8., 5., 7.])

        ij = vstack((row,col))
        csc = self.csc_container((data,ij),(4,3))
        assert_array_equal(arange(12).reshape(4, 3), csc.toarray())

        # with duplicates (should sum the duplicates)
        csc = self.csc_container(([1,1,1,1], ([0,2,2,0], [0,1,1,0])))
        assert csc.nnz == 2

    def test_constructor5(self):
        # infer dimensions from arrays
        indptr = array([0,1,3,3])
        indices = array([0,5,1,2])
        data = array([1,2,3,4])
        csc = self.csc_container((data, indices, indptr))
        assert_array_equal(csc.shape,(6,3))

    def test_constructor6(self):
        # infer dimensions and dtype from lists
        indptr = [0, 1, 3, 3]
        indices = [0, 5, 1, 2]
        data = [1, 2, 3, 4]
        csc = self.csc_container((data, indices, indptr))
        assert_array_equal(csc.shape,(6,3))
        assert_(np.issubdtype(csc.dtype, np.signedinteger))

    def test_eliminate_zeros(self):
        data = array([1, 0, 0, 0, 2, 0, 3, 0])
        indices = array([1, 2, 3, 4, 5, 6, 7, 8])
        indptr = array([0, 3, 8])
        asp = self.csc_container((data, indices, indptr), shape=(10,2))
        bsp = asp.copy()
        asp.eliminate_zeros()
        assert_array_equal(asp.nnz, 3)
        assert_array_equal(asp.data,[1, 2, 3])
        assert_array_equal(asp.toarray(), bsp.toarray())

    def test_sort_indices(self):
        data = arange(5)
        row = array([7, 2, 1, 5, 4])
        ptr = [0, 3, 5]
        asp = self.csc_container((data, row, ptr), shape=(10,2))
        bsp = asp.copy()
        asp.sort_indices()
        assert_array_equal(asp.indices,[1, 2, 7, 4, 5])
        assert_array_equal(asp.toarray(), bsp.toarray())

    def test_ufuncs(self):
        X = self.csc_container(np.arange(21).reshape(7, 3) / 21.)
        for f in ["sin", "tan", "arcsin", "arctan", "sinh", "tanh",
                  "arcsinh", "arctanh", "rint", "sign", "expm1", "log1p",
                  "deg2rad", "rad2deg", "floor", "ceil", "trunc", "sqrt"]:
            assert_equal(hasattr(self.datsp, f), True)
            X2 = getattr(X, f)()
            assert_equal(X.shape, X2.shape)
            assert_array_equal(X.indices, X2.indices)
            assert_array_equal(X.indptr, X2.indptr)
            assert_array_equal(X2.toarray(), getattr(np, f)(X.toarray()))

    def test_unsorted_arithmetic(self):
        data = arange(5)
        indices = array([7, 2, 1, 5, 4])
        indptr = array([0, 3, 5])
        asp = self.csc_container((data, indices, indptr), shape=(10,2))
        data = arange(6)
        indices = array([8, 1, 5, 7, 2, 4])
        indptr = array([0, 2, 6])
        bsp = self.csc_container((data, indices, indptr), shape=(10,2))
        assert_equal((asp + bsp).toarray(), asp.toarray() + bsp.toarray())

    def test_fancy_indexing_broadcast(self):
        # broadcasting indexing mode is supported
        I = np.array([[1], [2], [3]])
        J = np.array([3, 4, 2])

        np.random.seed(1234)
        D = self.asdense(np.random.rand(5, 7))
        S = self.spcreator(D)

        SIJ = S[I,J]
        if issparse(SIJ):
            SIJ = SIJ.toarray()
        assert_equal(SIJ, D[I,J])

    def test_scalar_idx_dtype(self):
        # Check that index dtype takes into account all parameters
        # passed to sparsetools, including the scalar ones
        indptr = np.zeros(2, dtype=np.int32)
        indices = np.zeros(0, dtype=np.int32)
        vals = np.zeros(0)
        a = self.csc_container((vals, indices, indptr), shape=(2**31-1, 1))
        b = self.csc_container((vals, indices, indptr), shape=(2**31, 1))
        ij = np.zeros((2, 0), dtype=np.int32)
        c = self.csc_container((vals, ij), shape=(2**31-1, 1))
        d = self.csc_container((vals, ij), shape=(2**31, 1))
        e = self.csr_container((1, 2**31-1))
        f = self.csr_container((1, 2**31))
        assert_equal(a.indptr.dtype, np.int32)
        assert_equal(b.indptr.dtype, np.int64)
        assert_equal(c.indptr.dtype, np.int32)
        assert_equal(d.indptr.dtype, np.int64)
        assert_equal(e.indptr.dtype, np.int32)
        assert_equal(f.indptr.dtype, np.int64)

        # These shouldn't fail
        for x in [a, b, c, d, e, f]:
            x + x


TestCSC.init_class()


class TestCSCMatrix(_MatrixMixin, TestCSC):
    @classmethod
    def spcreator(cls, *args, **kwargs):
        with suppress_warnings() as sup:
            sup.filter(SparseEfficiencyWarning, "Changing the sparsity structure")
            return csc_matrix(*args, **kwargs)


TestCSCMatrix.init_class()


class TestDOK(sparse_test_class(minmax=False, nnz_axis=False)):
    spcreator = dok_array
    math_dtypes = [np.int_, np.float64, np.complex128]

    def test_mult(self):
        A = self.dok_container((10, 12))
        A[0, 3] = 10
        A[5, 6] = 20
        D = A @ A.T
        E = A @ A.T.conjugate()
        assert_array_equal(D.toarray(), E.toarray())

    def test_add_nonzero(self):
        A = self.spcreator((3,2))
        A[0,1] = -10
        A[2,0] = 20
        A = A + 10
        B = array([[10, 0], [10, 10], [30, 10]])
        assert_array_equal(A.toarray(), B)

        A = A + 1j
        B = B + 1j
        assert_array_equal(A.toarray(), B)

    def test_dok_divide_scalar(self):
        A = self.spcreator((3,2))
        A[0,1] = -10
        A[2,0] = 20

        assert_array_equal((A/1j).toarray(), A.toarray()/1j)
        assert_array_equal((A/9).toarray(), A.toarray()/9)

    def test_convert(self):
        # Test provided by Andrew Straw.  Fails in SciPy <= r1477.
        (m, n) = (6, 7)
        a = self.dok_container((m, n))

        # set a few elements, but none in the last column
        a[2,1] = 1
        a[0,2] = 2
        a[3,1] = 3
        a[1,5] = 4
        a[4,3] = 5
        a[4,2] = 6

        # assert that the last column is all zeros
        assert_array_equal(a.toarray()[:,n-1], zeros(m,))

        # make sure it still works for CSC format
        csc = a.tocsc()
        assert_array_equal(csc.toarray()[:,n-1], zeros(m,))

        # now test CSR
        (m, n) = (n, m)
        b = a.transpose()
        assert_equal(b.shape, (m, n))
        # assert that the last row is all zeros
        assert_array_equal(b.toarray()[m-1,:], zeros(n,))

        # make sure it still works for CSR format
        csr = b.tocsr()
        assert_array_equal(csr.toarray()[m-1,:], zeros(n,))

    def test_ctor(self):
        # Empty ctor
        assert_raises(TypeError, self.dok_container)

        # Dense ctor
        b = array([[1, 0, 0, 0], [0, 0, 1, 0], [0, 2, 0, 3]], 'd')
        A = self.dok_container(b)
        assert_equal(b.dtype, A.dtype)
        assert_equal(A.toarray(), b)

        # Sparse ctor
        c = self.csr_container(b)
        assert_equal(A.toarray(), c.toarray())

        data = [[0, 1, 2], [3, 0, 0]]
        d = self.dok_container(data, dtype=np.float32)
        assert_equal(d.dtype, np.float32)
        da = d.toarray()
        assert_equal(da.dtype, np.float32)
        assert_array_equal(da, data)

    def test_ticket1160(self):
        # Regression test for ticket #1160.
        a = self.dok_container((3,3))
        a[0,0] = 0
        # This assert would fail, because the above assignment would
        # incorrectly call __set_item__ even though the value was 0.
        assert_((0,0) not in a.keys(), "Unexpected entry (0,0) in keys")

        # Slice assignments were also affected.
        b = self.dok_container((3,3))
        b[:,0] = 0
        assert_(len(b.keys()) == 0, "Unexpected entries in keys")


class TestDOKMatrix(_MatrixMixin, TestDOK):
    spcreator = dok_matrix


TestDOK.init_class()
TestDOKMatrix.init_class()


class TestLIL(sparse_test_class(minmax=False)):
    spcreator = lil_array
    math_dtypes = [np.int_, np.float64, np.complex128]

    def test_dot(self):
        A = zeros((10, 10), np.complex128)
        A[0, 3] = 10
        A[5, 6] = 20j

        B = self.lil_container((10, 10), dtype=np.complex128)
        B[0, 3] = 10
        B[5, 6] = 20j

        # TODO: properly handle this assertion on ppc64le
        if platform.machine() != 'ppc64le':
            assert_array_equal(A @ A.T, (B @ B.T).toarray())

        assert_array_equal(A @ A.conjugate().T, (B @ B.conjugate().T).toarray())

    def test_scalar_mul(self):
        x = self.lil_container((3, 3))
        x[0, 0] = 2

        x = x*2
        assert_equal(x[0, 0], 4)

        x = x*0
        assert_equal(x[0, 0], 0)

    def test_truediv_scalar(self):
        A = self.spcreator((3, 2))
        A[0, 1] = -10
        A[2, 0] = 20

        assert_array_equal((A / 1j).toarray(), A.toarray() / 1j)
        assert_array_equal((A / 9).toarray(), A.toarray() / 9)

    def test_inplace_ops(self):
        A = self.lil_container([[0, 2, 3], [4, 0, 6]])
        B = self.lil_container([[0, 1, 0], [0, 2, 3]])

        data = {'add': (B, A + B),
                'sub': (B, A - B),
                'mul': (3, A * 3)}

        for op, (other, expected) in data.items():
            result = A.copy()
            getattr(result, f'__i{op}__')(other)

            assert_array_equal(result.toarray(), expected.toarray())

        # Ticket 1604.
        A = self.lil_container((1, 3), dtype=np.dtype('float64'))
        B = array([0.1, 0.1, 0.1])
        A[0, :] += B
        assert_array_equal(A[0, :].toarray().squeeze(), B)

    def test_lil_iteration(self):
        row_data = [[1, 2, 3], [4, 5, 6]]
        B = self.lil_container(array(row_data))
        for r, row in enumerate(B):
            assert_array_equal(row.toarray(), array(row_data[r], ndmin=row.ndim))

    def test_lil_from_csr(self):
        # Tests whether a LIL can be constructed from a CSR.
        B = self.lil_container((10, 10))
        B[0, 3] = 10
        B[5, 6] = 20
        B[8, 3] = 30
        B[3, 8] = 40
        B[8, 9] = 50
        C = B.tocsr()
        D = self.lil_container(C)
        assert_array_equal(C.toarray(), D.toarray())

    def test_fancy_indexing_lil(self):
        M = self.asdense(arange(25).reshape(5, 5))
        A = self.lil_container(M)

        assert_equal(A[array([1, 2, 3]), 2:3].toarray(),
                     M[array([1, 2, 3]), 2:3])

    def test_point_wise_multiply(self):
        l = self.lil_container((4, 3))
        l[0, 0] = 1
        l[1, 1] = 2
        l[2, 2] = 3
        l[3, 1] = 4

        m = self.lil_container((4, 3))
        m[0, 0] = 1
        m[0, 1] = 2
        m[2, 2] = 3
        m[3, 1] = 4
        m[3, 2] = 4

        assert_array_equal(l.multiply(m).toarray(),
                           m.multiply(l).toarray())

        assert_array_equal(l.multiply(m).toarray(),
                           [[1, 0, 0],
                            [0, 0, 0],
                            [0, 0, 9],
                            [0, 16, 0]])

    def test_lil_multiply_removal(self):
        # Ticket #1427.
        a = self.lil_container(np.ones((3, 3)))
        a *= 2.
        a[0, :] = 0


class TestLILMatrix(_MatrixMixin, TestLIL):
    spcreator = lil_matrix


TestLIL.init_class()
TestLILMatrix.init_class()


class TestCOO(sparse_test_class(getset=False,
                                slicing=False, slicing_assign=False,
                                fancy_indexing=False, fancy_assign=False)):
    spcreator = coo_array
    math_dtypes = [np.int_, np.float64, np.complex128]

    def test_constructor1(self):
        # unsorted triplet format
        row = array([2, 3, 1, 3, 0, 1, 3, 0, 2, 1, 2])
        col = array([0, 1, 0, 0, 1, 1, 2, 2, 2, 2, 1])
        data = array([6., 10., 3., 9., 1., 4., 11., 2., 8., 5., 7.])

        coo = self.coo_container((data,(row,col)),(4,3))
        assert_array_equal(arange(12).reshape(4, 3), coo.toarray())

        # using Python lists and a specified dtype
        coo = self.coo_container(([2**63 + 1, 1], ([0, 1], [0, 1])), dtype=np.uint64)
        dense = array([[2**63 + 1, 0], [0, 1]], dtype=np.uint64)
        assert_array_equal(dense, coo.toarray())

    def test_constructor2(self):
        # unsorted triplet format with duplicates (which are summed)
        row = array([0,1,2,2,2,2,0,0,2,2])
        col = array([0,2,0,2,1,1,1,0,0,2])
        data = array([2,9,-4,5,7,0,-1,2,1,-5])
        coo = self.coo_container((data,(row,col)),(3,3))

        mat = array([[4, -1, 0], [0, 0, 9], [-3, 7, 0]])

        assert_array_equal(mat, coo.toarray())

    def test_constructor3(self):
        # empty matrix
        coo = self.coo_container((4,3))

        assert_array_equal(coo.shape,(4,3))
        assert_array_equal(coo.row,[])
        assert_array_equal(coo.col,[])
        assert_array_equal(coo.data,[])
        assert_array_equal(coo.toarray(), zeros((4, 3)))

    def test_constructor4(self):
        # from dense matrix
        mat = array([[0,1,0,0],
                     [7,0,3,0],
                     [0,4,0,0]])
        coo = self.coo_container(mat)
        assert_array_equal(coo.toarray(), mat)

        # upgrade rank 1 arrays to row matrix
        mat = array([0,1,0,0])
        coo = self.coo_container(mat)
        expected = mat if self.is_array_test else mat.reshape(1, -1)
        assert_array_equal(coo.toarray(), expected)

        # error if second arg interpreted as shape (gh-9919)
        with pytest.raises(TypeError, match=r'object cannot be interpreted'):
            self.coo_container([0, 11, 22, 33], ([0, 1, 2, 3], [0, 0, 0, 0]))

        # error if explicit shape arg doesn't match the dense matrix
        with pytest.raises(ValueError, match=r'inconsistent shapes'):
            self.coo_container([0, 11, 22, 33], shape=(4, 4))

    def test_constructor_data_ij_dtypeNone(self):
        data = [1]
        coo = self.coo_container((data, ([0], [0])), dtype=None)
        assert coo.dtype == np.array(data).dtype

    @pytest.mark.xfail(run=False, reason='COO does not have a __getitem__')
    def test_iterator(self):
        pass

    def test_todia_all_zeros(self):
        zeros = [[0, 0]]
        dia = self.coo_container(zeros).todia()
        assert_array_equal(dia.toarray(), zeros)

    def test_sum_duplicates(self):
        coo = self.coo_container((4,3))
        coo.sum_duplicates()
        coo = self.coo_container(([1,2], ([1,0], [1,0])))
        coo.sum_duplicates()
        assert_array_equal(coo.toarray(), [[2,0],[0,1]])
        coo = self.coo_container(([1,2], ([1,1], [1,1])))
        coo.sum_duplicates()
        assert_array_equal(coo.toarray(), [[0,0],[0,3]])
        assert_array_equal(coo.row, [1])
        assert_array_equal(coo.col, [1])
        assert_array_equal(coo.data, [3])

    def test_todok_duplicates(self):
        coo = self.coo_container(([1,1,1,1], ([0,2,2,0], [0,1,1,0])))
        dok = coo.todok()
        assert_array_equal(dok.toarray(), coo.toarray())

    def test_tocompressed_duplicates(self):
        coo = self.coo_container(([1,1,1,1], ([0,2,2,0], [0,1,1,0])))
        csr = coo.tocsr()
        assert_equal(csr.nnz + 2, coo.nnz)
        csc = coo.tocsc()
        assert_equal(csc.nnz + 2, coo.nnz)

    def test_eliminate_zeros(self):
        data = array([1, 0, 0, 0, 2, 0, 3, 0])
        row = array([0, 0, 0, 1, 1, 1, 1, 1])
        col = array([1, 2, 3, 4, 5, 6, 7, 8])
        asp = self.coo_container((data, (row, col)), shape=(2,10))
        bsp = asp.copy()
        asp.eliminate_zeros()
        assert_((asp.data != 0).all())
        assert_array_equal(asp.toarray(), bsp.toarray())

    def test_reshape_copy(self):
        arr = [[0, 10, 0, 0], [0, 0, 0, 0], [0, 20, 30, 40]]
        new_shape = (2, 6)
        x = self.coo_container(arr)

        y = x.reshape(new_shape)
        assert_(y.data is x.data)

        y = x.reshape(new_shape, copy=False)
        assert_(y.data is x.data)

        y = x.reshape(new_shape, copy=True)
        assert_(not np.may_share_memory(y.data, x.data))

    def test_large_dimensions_reshape(self):
        # Test that reshape is immune to integer overflow when number of elements
        # exceeds 2^31-1
        mat1 = self.coo_container(([1], ([3000000], [1000])), (3000001, 1001))
        mat2 = self.coo_container(([1], ([1000], [3000000])), (1001, 3000001))

        # assert_array_equal is slow for big matrices because it expects dense
        # Using __ne__ and nnz instead
        assert_((mat1.reshape((1001, 3000001), order='C') != mat2).nnz == 0)
        assert_((mat2.reshape((3000001, 1001), order='F') != mat1).nnz == 0)


class TestCOOMatrix(_MatrixMixin, TestCOO):
    spcreator = coo_matrix


TestCOO.init_class()
TestCOOMatrix.init_class()


class TestDIA(sparse_test_class(getset=False, slicing=False, slicing_assign=False,
                                fancy_indexing=False, fancy_assign=False,
                                minmax=False, nnz_axis=False)):
    spcreator = dia_array
    math_dtypes = [np.int_, np.float64, np.complex128]

    def test_constructor1(self):
        D = array([[1, 0, 3, 0],
                   [1, 2, 0, 4],
                   [0, 2, 3, 0],
                   [0, 0, 3, 4]])
        data = np.array([[1,2,3,4]]).repeat(3,axis=0)
        offsets = np.array([0,-1,2])
        assert_equal(self.dia_container((data, offsets), shape=(4, 4)).toarray(), D)

    @pytest.mark.xfail(run=False, reason='DIA does not have a __getitem__')
    def test_iterator(self):
        pass

    @with_64bit_maxval_limit(3)
    def test_setdiag_dtype(self):
        m = self.dia_container(np.eye(3))
        assert_equal(m.offsets.dtype, np.int32)
        m.setdiag((3,), k=2)
        assert_equal(m.offsets.dtype, np.int32)

        m = self.dia_container(np.eye(4))
        assert_equal(m.offsets.dtype, np.int64)
        m.setdiag((3,), k=3)
        assert_equal(m.offsets.dtype, np.int64)

    @pytest.mark.skip(reason='DIA stores extra zeros')
    def test_getnnz_axis(self):
        pass

    def test_convert_gh14555(self):
        # regression test for gh-14555
        m = self.dia_container(([[1, 1, 0]], [-1]), shape=(4, 2))
        expected = m.toarray()
        assert_array_equal(m.tocsc().toarray(), expected)
        assert_array_equal(m.tocsr().toarray(), expected)

    def test_tocoo_gh10050(self):
        # regression test for gh-10050
        m = self.dia_container([[1, 2], [3, 4]]).tocoo()
        flat_inds = np.ravel_multi_index((m.row, m.col), m.shape)
        inds_are_sorted = np.all(np.diff(flat_inds) > 0)
        assert m.has_canonical_format == inds_are_sorted

    def test_tocoo_tocsr_tocsc_gh19245(self):
        # test index_dtype with tocoo, tocsr, tocsc
        data = np.array([[1, 2, 3, 4]]).repeat(3, axis=0)
        offsets = np.array([0, -1, 2], dtype=np.int32)
        dia = sparse.dia_array((data, offsets), shape=(4, 4))

        coo = dia.tocoo()
        assert coo.col.dtype == np.int32
        csr = dia.tocsr()
        assert csr.indices.dtype == np.int32
        csc = dia.tocsc()
        assert csc.indices.dtype == np.int32

    def test_mul_scalar(self):
        # repro for gh-20434
        m = self.dia_container([[1, 2], [0, 4]])
        res = m * 3
        assert isinstance(res, m.__class__)
        assert_array_equal(res.toarray(), [[3, 6], [0, 12]])

        res2 = m.multiply(3)
        assert isinstance(res2, m.__class__)
        assert_array_equal(res2.toarray(), [[3, 6], [0, 12]])


class TestDIAMatrix(_MatrixMixin, TestDIA):
    spcreator = dia_matrix


TestDIA.init_class()
TestDIAMatrix.init_class()


class TestBSR(sparse_test_class(getset=False,
                                slicing=False, slicing_assign=False,
                                fancy_indexing=False, fancy_assign=False,
                                nnz_axis=False)):
    spcreator = bsr_array
    math_dtypes = [np.int_, np.float64, np.complex128]

    def test_constructor1(self):
        # check native BSR format constructor
        indptr = array([0,2,2,4])
        indices = array([0,2,2,3])
        data = zeros((4,2,3))

        data[0] = array([[0, 1, 2],
                         [3, 0, 5]])
        data[1] = array([[0, 2, 4],
                         [6, 0, 10]])
        data[2] = array([[0, 4, 8],
                         [12, 0, 20]])
        data[3] = array([[0, 5, 10],
                         [15, 0, 25]])

        A = kron([[1,0,2,0],[0,0,0,0],[0,0,4,5]], [[0,1,2],[3,0,5]])
        Asp = self.bsr_container((data,indices,indptr),shape=(6,12))
        assert_equal(Asp.toarray(), A)

        # infer shape from arrays
        Asp = self.bsr_container((data,indices,indptr))
        assert_equal(Asp.toarray(), A)

    def test_constructor2(self):
        # construct from dense

        # test zero mats
        for shape in [(1,1), (5,1), (1,10), (10,4), (3,7), (2,1)]:
            A = zeros(shape)
            assert_equal(self.bsr_container(A).toarray(), A)
        A = zeros((4,6))
        assert_equal(self.bsr_container(A, blocksize=(2, 2)).toarray(), A)
        assert_equal(self.bsr_container(A, blocksize=(2, 3)).toarray(), A)

        A = kron([[1,0,2,0],[0,0,0,0],[0,0,4,5]], [[0,1,2],[3,0,5]])
        assert_equal(self.bsr_container(A).toarray(), A)
        assert_equal(self.bsr_container(A, shape=(6, 12)).toarray(), A)
        assert_equal(self.bsr_container(A, blocksize=(1, 1)).toarray(), A)
        assert_equal(self.bsr_container(A, blocksize=(2, 3)).toarray(), A)
        assert_equal(self.bsr_container(A, blocksize=(2, 6)).toarray(), A)
        assert_equal(self.bsr_container(A, blocksize=(2, 12)).toarray(), A)
        assert_equal(self.bsr_container(A, blocksize=(3, 12)).toarray(), A)
        assert_equal(self.bsr_container(A, blocksize=(6, 12)).toarray(), A)

        A = kron([[1,0,2,0],[0,1,0,0],[0,0,0,0]], [[0,1,2],[3,0,5]])
        assert_equal(self.bsr_container(A, blocksize=(2, 3)).toarray(), A)

    def test_constructor3(self):
        # construct from coo-like (data,(row,col)) format
        arg = ([1,2,3], ([0,1,1], [0,0,1]))
        A = array([[1,0],[2,3]])
        assert_equal(self.bsr_container(arg, blocksize=(2, 2)).toarray(), A)

    def test_constructor4(self):
        # regression test for gh-6292: self.bsr_matrix((data, indices, indptr)) was
        #  trying to compare an int to a None
        n = 8
        data = np.ones((n, n, 1), dtype=np.int8)
        indptr = np.array([0, n], dtype=np.int32)
        indices = np.arange(n, dtype=np.int32)
        self.bsr_container((data, indices, indptr), blocksize=(n, 1), copy=False)

    def test_constructor5(self):
        # check for validations introduced in gh-13400
        n = 8
        data_1dim = np.ones(n)
        data = np.ones((n, n, n))
        indptr = np.array([0, n])
        indices = np.arange(n)

        with assert_raises(ValueError):
            # data ndim check
            self.bsr_container((data_1dim, indices, indptr))

        with assert_raises(ValueError):
            # invalid blocksize
            self.bsr_container((data, indices, indptr), blocksize=(1, 1, 1))

        with assert_raises(ValueError):
            # mismatching blocksize
            self.bsr_container((data, indices, indptr), blocksize=(1, 1))

    def test_default_dtype(self):
        # As a numpy array, `values` has shape (2, 2, 1).
        values = [[[1], [1]], [[1], [1]]]
        indptr = np.array([0, 2], dtype=np.int32)
        indices = np.array([0, 1], dtype=np.int32)
        b = self.bsr_container((values, indices, indptr), blocksize=(2, 1))
        assert b.dtype == np.array(values).dtype

    def test_bsr_tocsr(self):
        # check native conversion from BSR to CSR
        indptr = array([0, 2, 2, 4])
        indices = array([0, 2, 2, 3])
        data = zeros((4, 2, 3))

        data[0] = array([[0, 1, 2],
                         [3, 0, 5]])
        data[1] = array([[0, 2, 4],
                         [6, 0, 10]])
        data[2] = array([[0, 4, 8],
                         [12, 0, 20]])
        data[3] = array([[0, 5, 10],
                         [15, 0, 25]])

        A = kron([[1, 0, 2, 0], [0, 0, 0, 0], [0, 0, 4, 5]],
                 [[0, 1, 2], [3, 0, 5]])
        Absr = self.bsr_container((data, indices, indptr), shape=(6, 12))
        Acsr = Absr.tocsr()
        Acsr_via_coo = Absr.tocoo().tocsr()
        assert_equal(Acsr.toarray(), A)
        assert_equal(Acsr.toarray(), Acsr_via_coo.toarray())

    def test_eliminate_zeros(self):
        data = kron([1, 0, 0, 0, 2, 0, 3, 0], [[1,1],[1,1]]).T
        data = data.reshape(-1,2,2)
        indices = array([1, 2, 3, 4, 5, 6, 7, 8])
        indptr = array([0, 3, 8])
        asp = self.bsr_container((data, indices, indptr), shape=(4,20))
        bsp = asp.copy()
        asp.eliminate_zeros()
        assert_array_equal(asp.nnz, 3*4)
        assert_array_equal(asp.toarray(), bsp.toarray())

    # github issue #9687
    def test_eliminate_zeros_all_zero(self):
        np.random.seed(0)
        m = self.bsr_container(np.random.random((12, 12)), blocksize=(2, 3))

        # eliminate some blocks, but not all
        m.data[m.data <= 0.9] = 0
        m.eliminate_zeros()
        assert_equal(m.nnz, 66)
        assert_array_equal(m.data.shape, (11, 2, 3))

        # eliminate all remaining blocks
        m.data[m.data <= 1.0] = 0
        m.eliminate_zeros()
        assert_equal(m.nnz, 0)
        assert_array_equal(m.data.shape, (0, 2, 3))
        assert_array_equal(m.toarray(), np.zeros((12, 12)))

        # test fast path
        m.eliminate_zeros()
        assert_equal(m.nnz, 0)
        assert_array_equal(m.data.shape, (0, 2, 3))
        assert_array_equal(m.toarray(), np.zeros((12, 12)))

    def test_bsr_matvec(self):
        A = self.bsr_container(arange(2*3*4*5).reshape(2*4,3*5), blocksize=(4,5))
        x = arange(A.shape[1]).reshape(-1,1)
        assert_equal(A @ x, A.toarray() @ x)

    def test_bsr_matvecs(self):
        A = self.bsr_container(arange(2*3*4*5).reshape(2*4,3*5), blocksize=(4,5))
        x = arange(A.shape[1]*6).reshape(-1,6)
        assert_equal(A @ x, A.toarray() @ x)

    @pytest.mark.xfail(run=False, reason='BSR does not have a __getitem__')
    def test_iterator(self):
        pass

    @pytest.mark.xfail(run=False, reason='BSR does not have a __setitem__')
    def test_setdiag(self):
        pass

    def test_resize_blocked(self):
        # test resize() with non-(1,1) blocksize
        D = np.array([[1, 0, 3, 4],
                      [2, 0, 0, 0],
                      [3, 0, 0, 0]])
        S = self.spcreator(D, blocksize=(1, 2))
        assert_(S.resize((3, 2)) is None)
        assert_array_equal(S.toarray(), [[1, 0],
                                         [2, 0],
                                         [3, 0]])
        S.resize((2, 2))
        assert_array_equal(S.toarray(), [[1, 0],
                                         [2, 0]])
        S.resize((3, 2))
        assert_array_equal(S.toarray(), [[1, 0],
                                         [2, 0],
                                         [0, 0]])
        S.resize((3, 4))
        assert_array_equal(S.toarray(), [[1, 0, 0, 0],
                                         [2, 0, 0, 0],
                                         [0, 0, 0, 0]])
        assert_raises(ValueError, S.resize, (2, 3))

    @pytest.mark.xfail(run=False, reason='BSR does not have a __setitem__')
    def test_setdiag_comprehensive(self):
        pass

    @pytest.mark.skipif(IS_COLAB, reason="exceeds memory limit")
    def test_scalar_idx_dtype(self):
        # Check that index dtype takes into account all parameters
        # passed to sparsetools, including the scalar ones
        indptr = np.zeros(2, dtype=np.int32)
        indices = np.zeros(0, dtype=np.int32)
        vals = np.zeros((0, 1, 1))
        a = self.bsr_container((vals, indices, indptr), shape=(1, 2**31-1))
        b = self.bsr_container((vals, indices, indptr), shape=(1, 2**31))
        c = self.bsr_container((1, 2**31-1))
        d = self.bsr_container((1, 2**31))
        assert_equal(a.indptr.dtype, np.int32)
        assert_equal(b.indptr.dtype, np.int64)
        assert_equal(c.indptr.dtype, np.int32)
        assert_equal(d.indptr.dtype, np.int64)

        try:
            vals2 = np.zeros((0, 1, 2**31-1))
            vals3 = np.zeros((0, 1, 2**31))
            e = self.bsr_container((vals2, indices, indptr), shape=(1, 2**31-1))
            f = self.bsr_container((vals3, indices, indptr), shape=(1, 2**31))
            assert_equal(e.indptr.dtype, np.int32)
            assert_equal(f.indptr.dtype, np.int64)
        except (MemoryError, ValueError):
            # May fail on 32-bit Python
            e = 0
            f = 0

        # These shouldn't fail
        for x in [a, b, c, d, e, f]:
            x + x


class TestBSRMatrix(_MatrixMixin, TestBSR):
    spcreator = bsr_matrix


TestBSR.init_class()
TestBSRMatrix.init_class()


#------------------------------------------------------------------------------
# Tests for non-canonical representations (with duplicates, unsorted indices)
#------------------------------------------------------------------------------

def _same_sum_duplicate(data, *inds, **kwargs):
    """Duplicates entries to produce the same matrix"""
    indptr = kwargs.pop('indptr', None)
    if np.issubdtype(data.dtype, np.bool_) or \
       np.issubdtype(data.dtype, np.unsignedinteger):
        if indptr is None:
            return (data,) + inds
        else:
            return (data,) + inds + (indptr,)

    zeros_pos = (data == 0).nonzero()

    # duplicate data
    data = data.repeat(2, axis=0)
    data[::2] -= 1
    data[1::2] = 1

    # don't spoil all explicit zeros
    if zeros_pos[0].size > 0:
        pos = tuple(p[0] for p in zeros_pos)
        pos1 = (2*pos[0],) + pos[1:]
        pos2 = (2*pos[0]+1,) + pos[1:]
        data[pos1] = 0
        data[pos2] = 0

    inds = tuple(indices.repeat(2) for indices in inds)

    if indptr is None:
        return (data,) + inds
    else:
        return (data,) + inds + (indptr * 2,)


class _NonCanonicalMixin:
    def spcreator(self, D, *args, sorted_indices=False, **kwargs):
        """Replace D with a non-canonical equivalent: containing
        duplicate elements and explicit zeros"""
        construct = super().spcreator
        M = construct(D, *args, **kwargs)

        zero_pos = (M.toarray() == 0).nonzero()
        has_zeros = (zero_pos[0].size > 0)
        if has_zeros:
            k = zero_pos[0].size//2
            with suppress_warnings() as sup:
                sup.filter(SparseEfficiencyWarning, "Changing the sparsity structure")
                M = self._insert_explicit_zero(M, zero_pos[0][k], zero_pos[1][k])

        arg1 = self._arg1_for_noncanonical(M, sorted_indices)
        if 'shape' not in kwargs:
            kwargs['shape'] = M.shape
        NC = construct(arg1, **kwargs)

        # check that result is valid
        if NC.dtype in [np.float32, np.complex64]:
            # For single-precision floats, the differences between M and NC
            # that are introduced by the extra operations involved in the
            # construction of NC necessitate a more lenient tolerance level
            # than the default.
            rtol = 1e-05
        else:
            rtol = 1e-07
        assert_allclose(NC.toarray(), M.toarray(), rtol=rtol)

        # check that at least one explicit zero
        if has_zeros:
            assert_((NC.data == 0).any())
        # TODO check that NC has duplicates (which are not explicit zeros)

        return NC

    @pytest.mark.skip(reason='bool(matrix) counts explicit zeros')
    def test_bool(self):
        pass

    @pytest.mark.skip(reason='getnnz-axis counts explicit zeros')
    def test_getnnz_axis(self):
        pass

    @pytest.mark.skip(reason='nnz counts explicit zeros')
    def test_empty(self):
        pass


class _NonCanonicalCompressedMixin(_NonCanonicalMixin):
    def _arg1_for_noncanonical(self, M, sorted_indices=False):
        """Return non-canonical constructor arg1 equivalent to M"""
        data, indices, indptr = _same_sum_duplicate(M.data, M.indices,
                                                    indptr=M.indptr)
        if not sorted_indices:
            for start, stop in zip(indptr, indptr[1:]):
                indices[start:stop] = indices[start:stop][::-1].copy()
                data[start:stop] = data[start:stop][::-1].copy()
        return data, indices, indptr

    def _insert_explicit_zero(self, M, i, j):
        M[i,j] = 0
        return M


class _NonCanonicalCSMixin(_NonCanonicalCompressedMixin):
    def test_getelement(self):
        def check(dtype, sorted_indices):
            D = array([[1,0,0],
                       [4,3,0],
                       [0,2,0],
                       [0,0,0]], dtype=dtype)
            A = self.spcreator(D, sorted_indices=sorted_indices)

            M,N = D.shape

            for i in range(-M, M):
                for j in range(-N, N):
                    assert_equal(A[i,j], D[i,j])

            for ij in [(0,3),(-1,3),(4,0),(4,3),(4,-1), (1, 2, 3)]:
                assert_raises((IndexError, TypeError), A.__getitem__, ij)

        for dtype in supported_dtypes:
            for sorted_indices in [False, True]:
                check(np.dtype(dtype), sorted_indices)

    def test_setitem_sparse(self):
        D = np.eye(3)
        A = self.spcreator(D)
        B = self.spcreator([[1,2,3]])

        D[1,:] = B.toarray()
        with suppress_warnings() as sup:
            sup.filter(SparseEfficiencyWarning, "Changing the sparsity structure")
            A[1,:] = B
        assert_array_equal(A.toarray(), D)

        D[:,2] = B.toarray().ravel()
        with suppress_warnings() as sup:
            sup.filter(SparseEfficiencyWarning, "Changing the sparsity structure")
            A[:,2] = B.T
        assert_array_equal(A.toarray(), D)

    @pytest.mark.xfail(run=False, reason='inverse broken with non-canonical matrix')
    def test_inv(self):
        pass

    @pytest.mark.xfail(run=False, reason='solve broken with non-canonical matrix')
    def test_solve(self):
        pass


class TestCSRNonCanonical(_NonCanonicalCSMixin, TestCSR):
    pass


class TestCSRNonCanonicalMatrix(TestCSRNonCanonical, TestCSRMatrix):
    pass


class TestCSCNonCanonical(_NonCanonicalCSMixin, TestCSC):
    pass


class TestCSCNonCanonicalMatrix(TestCSCNonCanonical, TestCSCMatrix):
    pass


class TestBSRNonCanonical(_NonCanonicalCompressedMixin, TestBSR):
    def _insert_explicit_zero(self, M, i, j):
        x = M.tocsr()
        x[i,j] = 0
        return x.tobsr(blocksize=M.blocksize)

    @pytest.mark.xfail(run=False, reason='diagonal broken with non-canonical BSR')
    def test_diagonal(self):
        pass

    @pytest.mark.xfail(run=False, reason='expm broken with non-canonical BSR')
    def test_expm(self):
        pass


class TestBSRNonCanonicalMatrix(TestBSRNonCanonical, TestBSRMatrix):
    pass


class TestCOONonCanonical(_NonCanonicalMixin, TestCOO):
    def _arg1_for_noncanonical(self, M, sorted_indices=None):
        """Return non-canonical constructor arg1 equivalent to M"""
        data, row, col = _same_sum_duplicate(M.data, M.row, M.col)
        return data, (row, col)

    def _insert_explicit_zero(self, M, i, j):
        M.data = np.r_[M.data.dtype.type(0), M.data]
        M.row = np.r_[M.row.dtype.type(i), M.row]
        M.col = np.r_[M.col.dtype.type(j), M.col]
        return M

    def test_setdiag_noncanonical(self):
        m = self.spcreator(np.eye(3))
        m.sum_duplicates()
        m.setdiag([3, 2], k=1)
        m.sum_duplicates()
        assert_(np.all(np.diff(m.col) >= 0))


class TestCOONonCanonicalMatrix(TestCOONonCanonical, TestCOOMatrix):
    pass


#Todo: Revisit 64bit tests: avoid rerun of all tests for each version of get_index_dtype
def cases_64bit(sp_api):
    """Yield all tests for all formats that use get_index_dtype

    This is more than testing get_index_dtype. It allows checking whether upcasting
    or downcasting the index dtypes affects test results. The approach used here
    does not try to figure out which tests might fail due to 32/64-bit issues.
    We just run them all.
    So, each test method in that uses cases_64bit reruns most of the test suite!
    """
    if sp_api == "sparray":
        TEST_CLASSES = [TestBSR, TestCOO, TestCSC, TestCSR, TestDIA,
                         # lil/dok->other conversion operations use get_index_dtype
                         # so we include lil & dok test suite even though they do not
                         # use get_index_dtype within the class. That means many of
                         # these tests are superfluous, but it's hard to pick which
                         TestDOK, TestLIL
                        ]
    elif sp_api == "spmatrix":
        TEST_CLASSES = [TestBSRMatrix, TestCOOMatrix, TestCSCMatrix,
                         TestCSRMatrix, TestDIAMatrix,
                         # lil/dok->other conversion operations use get_index_dtype
                         TestDOKMatrix, TestLILMatrix
                        ]
    else:
        raise ValueError(f"parameter {sp_api=} is not one of 'sparray' or 'spmatrix'")

    # The following features are missing, so skip the tests:
    SKIP_TESTS = {
        'test_expm': 'expm for 64-bit indices not available',
        'test_inv': 'linsolve for 64-bit indices not available',
        'test_solve': 'linsolve for 64-bit indices not available',
        'test_scalar_idx_dtype': 'test implemented in base class',
        'test_large_dimensions_reshape': 'test actually requires 64-bit to work',
        'test_constructor_smallcol': 'test verifies int32 indexes',
        'test_constructor_largecol': 'test verifies int64 indexes',
        'test_tocoo_tocsr_tocsc_gh19245': 'test verifies int32 indexes',
    }

    for cls in TEST_CLASSES:
        for method_name in sorted(dir(cls)):
            method = getattr(cls, method_name)
            if (method_name.startswith('test_') and
                    not getattr(method, 'slow', False)):
                marks = []

                msg = SKIP_TESTS.get(method_name)
                if bool(msg):
                    marks += [pytest.mark.skip(reason=msg)]

                markers = getattr(method, 'pytestmark', [])
                for mark in markers:
                    if mark.name in ('skipif', 'skip', 'xfail', 'xslow'):
                        marks.append(mark)

                yield pytest.param(cls, method_name, marks=marks)


class Test64Bit:
    # classes that use get_index_dtype
    MAT_CLASSES = [
        bsr_matrix, coo_matrix, csc_matrix, csr_matrix, dia_matrix,
        bsr_array, coo_array, csc_array, csr_array, dia_array,
    ]

    def _compare_index_dtype(self, m, dtype):
        dtype = np.dtype(dtype)
<<<<<<< HEAD
        if m.format in ['csc', 'csr', 'bsr']:
=======
        if isinstance(m, csc_matrix | csr_matrix | bsr_matrix):
>>>>>>> ecf3ff0f
            return (m.indices.dtype == dtype) and (m.indptr.dtype == dtype)
        elif m.format == 'coo':
            return (m.row.dtype == dtype) and (m.col.dtype == dtype)
        elif m.format == 'dia':
            return (m.offsets.dtype == dtype)
        else:
            raise ValueError(f"matrix {m!r} has no integer indices")

    def test_decorator_maxval_limit(self):
        # Test that the with_64bit_maxval_limit decorator works

        @with_64bit_maxval_limit(maxval_limit=10)
        def check(mat_cls):
            m = mat_cls(np.random.rand(10, 1))
            assert_(self._compare_index_dtype(m, np.int32))
            m = mat_cls(np.random.rand(11, 1))
            assert_(self._compare_index_dtype(m, np.int64))

        for mat_cls in self.MAT_CLASSES:
            check(mat_cls)

    def test_decorator_maxval_random(self):
        # Test that the with_64bit_maxval_limit decorator works (2)

        @with_64bit_maxval_limit(random=True)
        def check(mat_cls):
            seen_32 = False
            seen_64 = False
            for k in range(100):
                m = mat_cls(np.random.rand(9, 9))
                seen_32 = seen_32 or self._compare_index_dtype(m, np.int32)
                seen_64 = seen_64 or self._compare_index_dtype(m, np.int64)
                if seen_32 and seen_64:
                    break
            else:
                raise AssertionError("both 32 and 64 bit indices not seen")

        for mat_cls in self.MAT_CLASSES:
            check(mat_cls)

    def test_downcast_intp(self):
        # Check that bincount and ufunc.reduceat intp downcasts are
        # dealt with. The point here is to trigger points in the code
        # that can fail on 32-bit systems when using 64-bit indices,
        # due to use of functions that only work with intp-size
        # indices.

        @with_64bit_maxval_limit(fixed_dtype=np.int64, downcast_maxval=1)
        def check_limited(csc_container, csr_container, coo_container):
            # These involve indices larger than `downcast_maxval`
            a = csc_container([[1, 2], [3, 4], [5, 6]])
            assert_raises(AssertionError, a.count_nonzero, axis=1)
            assert_raises(AssertionError, a.sum, axis=0)

            a = csr_container([[1, 2, 3], [3, 4, 6]])
            assert_raises(AssertionError, a.count_nonzero, axis=0)
            assert_raises(AssertionError, a.sum, axis=1)

            a = coo_container([[1, 2, 3], [3, 4, 5]])
            assert_raises(AssertionError, a.count_nonzero, axis=0)
            a.has_canonical_format = False
            assert_raises(AssertionError, a.sum_duplicates)

        @with_64bit_maxval_limit(fixed_dtype=np.int64)
        def check_unlimited(csc_container, csr_container, coo_container):
            # These involve indices smaller than `downcast_maxval`
            a = csc_container([[1, 2], [3, 4], [5, 6]])
            a.count_nonzero(axis=1)
            a.sum(axis=0)

            a = csr_container([[1, 2, 3], [3, 4, 6]])
            a.count_nonzero(axis=0)
            a.sum(axis=1)

            a = coo_container([[1, 2, 3], [3, 4, 5]])
            a.count_nonzero(axis=0)
            a.has_canonical_format = False
            a.sum_duplicates()

        check_limited(csc_array, csr_array, coo_array)
        check_unlimited(csc_array, csr_array, coo_array)
        check_limited(csc_matrix, csr_matrix, coo_matrix)
        check_unlimited(csc_matrix, csr_matrix, coo_matrix)


# Testing both spmatrices and sparrays for 64bit index dtype handling is
# expensive and double-checks the same code (e.g. _coobase)
class RunAll64Bit:
    def _check_resiliency(self, cls, method_name, **kw):
        # Resiliency test, to check that sparse matrices deal reasonably
        # with varying index data types.

        @with_64bit_maxval_limit(**kw)
        def check(cls, method_name):
            instance = cls()
            if hasattr(instance, 'setup_method'):
                instance.setup_method()
            try:
                getattr(instance, method_name)()
            finally:
                if hasattr(instance, 'teardown_method'):
                    instance.teardown_method()

        check(cls, method_name)


@pytest.mark.slow
class Test64BitArray(RunAll64Bit):
    # inheritance of pytest test classes does not separate marks for subclasses.
    # So we define these functions in both Array and Matrix versions.
   @pytest.mark.parametrize('cls,method_name', cases_64bit("sparray"))
   def test_resiliency_limit_10(self, cls, method_name):
       self._check_resiliency(cls, method_name, maxval_limit=10)

   @pytest.mark.fail_slow(2)
   @pytest.mark.parametrize('cls,method_name', cases_64bit("sparray"))
   def test_resiliency_random(self, cls, method_name):
       # bsr_array.eliminate_zeros relies on csr_array constructor
       # not making copies of index arrays --- this is not
       # necessarily true when we pick the index data type randomly
       self._check_resiliency(cls, method_name, random=True)

   @pytest.mark.parametrize('cls,method_name', cases_64bit("sparray"))
   def test_resiliency_all_32(self, cls, method_name):
       self._check_resiliency(cls, method_name, fixed_dtype=np.int32)

   @pytest.mark.parametrize('cls,method_name', cases_64bit("sparray"))
   def test_resiliency_all_64(self, cls, method_name):
       self._check_resiliency(cls, method_name, fixed_dtype=np.int64)


class Test64BitMatrix(RunAll64Bit):
    # assert_32bit=True only for spmatrix cuz sparray does not check index content
    @pytest.mark.fail_slow(5)
    @pytest.mark.parametrize('cls,method_name', cases_64bit("spmatrix"))
    def test_no_64(self, cls, method_name):
        self._check_resiliency(cls, method_name, assert_32bit=True)

    # inheritance of pytest test classes does not separate marks for subclasses.
    # So we define these functions in both Array and Matrix versions.
    @pytest.mark.parametrize('cls,method_name', cases_64bit("spmatrix"))
    def test_resiliency_limit_10(self, cls, method_name):
        self._check_resiliency(cls, method_name, maxval_limit=10)

    @pytest.mark.fail_slow(2)
    @pytest.mark.parametrize('cls,method_name', cases_64bit("spmatrix"))
    def test_resiliency_random(self, cls, method_name):
        # bsr_array.eliminate_zeros relies on csr_array constructor
        # not making copies of index arrays --- this is not
        # necessarily true when we pick the index data type randomly
        self._check_resiliency(cls, method_name, random=True)

    @pytest.mark.parametrize('cls,method_name', cases_64bit("spmatrix"))
    def test_resiliency_all_32(self, cls, method_name):
        self._check_resiliency(cls, method_name, fixed_dtype=np.int32)

    @pytest.mark.parametrize('cls,method_name', cases_64bit("spmatrix"))
    def test_resiliency_all_64(self, cls, method_name):
        self._check_resiliency(cls, method_name, fixed_dtype=np.int64)<|MERGE_RESOLUTION|>--- conflicted
+++ resolved
@@ -387,11 +387,7 @@
             assert_array_equal_dtype(dat == np.nan,
                                      (datsp == np.nan).toarray())
 
-<<<<<<< HEAD
         if self.datsp.format not in ['bsr', 'csc', 'csr']:
-=======
-        if not isinstance(self, TestBSR | TestCSC | TestCSR):
->>>>>>> ecf3ff0f
             pytest.skip("Bool comparisons only implemented for BSR, CSC, and CSR.")
         for dtype in self.checked_dtypes:
             check(dtype)
@@ -430,11 +426,7 @@
             assert_array_equal_dtype(dat != np.nan,
                                      (datsp != np.nan).toarray())
 
-<<<<<<< HEAD
         if self.datsp.format not in ['bsr', 'csc', 'csr']:
-=======
-        if not isinstance(self, TestBSR | TestCSC | TestCSR):
->>>>>>> ecf3ff0f
             pytest.skip("Bool comparisons only implemented for BSR, CSC, and CSR.")
         for dtype in self.checked_dtypes:
             check(dtype)
@@ -497,11 +489,7 @@
             # dense rhs
             assert_array_equal_dtype(dat < datsp2, datsp < dat2)
 
-<<<<<<< HEAD
         if self.datsp.format not in ['bsr', 'csc', 'csr']:
-=======
-        if not isinstance(self, TestBSR | TestCSC | TestCSR):
->>>>>>> ecf3ff0f
             pytest.skip("Bool comparisons only implemented for BSR, CSC, and CSR.")
         for dtype in self.checked_dtypes:
             check(dtype)
@@ -563,11 +551,7 @@
             # dense rhs
             assert_array_equal_dtype(dat > datsp2, datsp > dat2)
 
-<<<<<<< HEAD
         if self.datsp.format not in ['bsr', 'csc', 'csr']:
-=======
-        if not isinstance(self, TestBSR | TestCSC | TestCSR):
->>>>>>> ecf3ff0f
             pytest.skip("Bool comparisons only implemented for BSR, CSC, and CSR.")
         for dtype in self.checked_dtypes:
             check(dtype)
@@ -625,11 +609,7 @@
             # dense rhs
             assert_array_equal_dtype(dat <= datsp2, datsp <= dat2)
 
-<<<<<<< HEAD
         if self.datsp.format not in ['bsr', 'csc', 'csr']:
-=======
-        if not isinstance(self, TestBSR | TestCSC | TestCSR):
->>>>>>> ecf3ff0f
             pytest.skip("Bool comparisons only implemented for BSR, CSC, and CSR.")
         for dtype in self.checked_dtypes:
             check(dtype)
@@ -687,11 +667,7 @@
             # dense rhs
             assert_array_equal_dtype(dat >= datsp2, datsp >= dat2)
 
-<<<<<<< HEAD
         if self.datsp.format not in ['bsr', 'csc', 'csr']:
-=======
-        if not isinstance(self, TestBSR | TestCSC | TestCSR):
->>>>>>> ecf3ff0f
             pytest.skip("Bool comparisons only implemented for BSR, CSC, and CSR.")
         for dtype in self.checked_dtypes:
             check(dtype)
@@ -5372,11 +5348,7 @@
 
     def _compare_index_dtype(self, m, dtype):
         dtype = np.dtype(dtype)
-<<<<<<< HEAD
         if m.format in ['csc', 'csr', 'bsr']:
-=======
-        if isinstance(m, csc_matrix | csr_matrix | bsr_matrix):
->>>>>>> ecf3ff0f
             return (m.indices.dtype == dtype) and (m.indptr.dtype == dtype)
         elif m.format == 'coo':
             return (m.row.dtype == dtype) and (m.col.dtype == dtype)
