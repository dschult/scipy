--- conflicted
+++ resolved
@@ -296,7 +296,6 @@
                     raise ValueError(f'negative axis {i} index: {idx.min()}')
 
     def transpose(self, axes=None, copy=False):
-<<<<<<< HEAD
         if axes is None:
             axes = range(self.ndim)[::-1]
         elif isinstance(self, sparray):
@@ -304,16 +303,10 @@
                 raise ValueError("axes don't match matrix dimensions")
             if len(set(axes)) != self.ndim:
                 raise ValueError("repeated axis in transpose")
-        else:
-            raise ValueError("Sparse matrices do not support an 'axes' "
-                             "parameter because swapping dimensions is the "
-                             "only logical permutation.")
-=======
-        if axes is not None and axes != (1, 0):
+        elif axes != (1, 0):
             raise ValueError("Sparse matrices do not support "
                               "an 'axes' parameter because swapping "
                               "dimensions is the only logical permutation.")
->>>>>>> 6f49f12e
 
         permuted_shape = tuple(self._shape[i] for i in axes)
         permuted_indices = tuple(self.indices[i] for i in axes)
