""" A sparse matrix in COOrdinate or 'triplet' format"""

__docformat__ = "restructuredtext en"

__all__ = ['coo_array', 'coo_matrix', 'isspmatrix_coo']

from warnings import warn

import numpy as np

from ._matrix import spmatrix
from ._sparsetools import coo_tocsr, coo_todense, coo_matvec
from ._base import issparse, SparseEfficiencyWarning, _spbase, sparray
from ._data import _data_matrix, _minmax_mixin
from ._sputils import (upcast, upcast_char, to_native, isshape, getdtype,
                       getdata, downcast_intp_index,
                       check_shape, check_reshape_kwargs)

import operator


class _coo_base(_data_matrix, _minmax_mixin):
<<<<<<< HEAD
    """
    A sparse array in COOrdinate format.

    Also known as the 'ijv' or 'triplet' format.

    This can be instantiated in several ways:
        coo_array(D)
            with a dense matrix D

        coo_array(S)
            with another sparse array S (equivalent to S.tocoo())

        coo_array(shape, [dtype])
            to construct an empty sparse array with shape `shape`
            dtype is optional, defaulting to dtype='d'.

        coo_array((data, indices), [shape])
            to construct from existing data and index arrays:
                1. data[:]       the entries of the sparse array, in any order
                2. indices[i][:] the axis-i indices of the data entries

            Where ``A[indices] = data``, and indices is a tuple of index arrays.
            When shape is not specified, it is inferred from the index arrays.

    Attributes
    ----------
    dtype : dtype
        Data type of the sparse array
    shape : tuple of integers
        Shape of the sparse array
    ndim : int
        Number of dimensions of the sparse array
    nnz
        Number of stored values, including explicit zeros
    data
        COO format data array of the sparse array
    indices
        COO format tuple of index arrays

    Notes
    -----

    Sparse arrays can be used in arithmetic operations: they support
    addition, subtraction, multiplication, division, and matrix power.

    Advantages of the COO format
        - facilitates fast conversion among sparse formats
        - permits duplicate entries (see example)
        - very fast conversion to and from CSR/CSC formats

    Disadvantages of the COO format
        - does not directly support:
            + arithmetic operations
            + slicing

    Intended Usage
        - COO is a fast format for constructing sparse arrays
        - Once a COO array has been constructed, convert to CSR or
          CSC format for fast arithmetic and matrix vector operations
        - By default when converting to CSR or CSC format, duplicate (i,j)
          entries will be summed together.  This facilitates efficient
          construction of finite element matrices and the like. (see example)

    Canonical format
        - Entries and indices sorted by row, then column.
        - There are no duplicate entries (i.e. duplicate (i,j) locations)
        - Arrays MAY have explicit zeros.

    Examples
    --------

    >>> # Constructing an empty sparse array
    >>> import numpy as np
    >>> from scipy.sparse import coo_array
    >>> coo_array((3, 4), dtype=np.int8).toarray()
    array([[0, 0, 0, 0],
           [0, 0, 0, 0],
           [0, 0, 0, 0]], dtype=int8)

    >>> # Constructing a sparse array using ijv format
    >>> row  = np.array([0, 3, 1, 0])
    >>> col  = np.array([0, 3, 1, 2])
    >>> data = np.array([4, 5, 7, 9])
    >>> coo_array((data, (row, col)), shape=(4, 4)).toarray()
    array([[4, 0, 9, 0],
           [0, 7, 0, 0],
           [0, 0, 0, 0],
           [0, 0, 0, 5]])

    >>> # Constructing a sparse array with duplicate indices
    >>> row  = np.array([0, 0, 1, 3, 1, 0, 0])
    >>> col  = np.array([0, 2, 1, 3, 1, 0, 0])
    >>> data = np.array([1, 1, 1, 1, 1, 1, 1])
    >>> coo = coo_array((data, (row, col)), shape=(4, 4))
    >>> # Duplicate indices are maintained until implicitly or explicitly summed
    >>> np.max(coo.data)
    1
    >>> coo.toarray()
    array([[3, 0, 1, 0],
           [0, 2, 0, 0],
           [0, 0, 0, 0],
           [0, 0, 0, 1]])

    """
=======
>>>>>>> 166e1f2b
    _format = 'coo'

    def __init__(self, arg1, shape=None, dtype=None, copy=False):
        _data_matrix.__init__(self)
        is_array = isinstance(self, sparray)

        if isinstance(arg1, tuple):
            if isshape(arg1, allow_ndim=is_array):
                self._shape = check_shape(arg1, allow_ndim=is_array)
                idx_dtype = self._get_index_dtype(maxval=max(self._shape))
                data_dtype = getdtype(dtype, default=float)
                self.indices = tuple(np.array([], dtype=idx_dtype)
                                     for _ in range(len(self._shape)))
                self.data = np.array([], dtype=data_dtype)
                self.has_canonical_format = True
            else:
                try:
                    obj, indices = arg1
                except (TypeError, ValueError) as e:
                    raise TypeError('invalid input format') from e

                if shape is None:
                    if any(len(idx) == 0 for idx in indices):
                        raise ValueError('cannot infer dimensions from zero '
                                         'sized index arrays')
                    shape = tuple(operator.index(np.max(idx)) + 1
                                  for idx in indices)
                self._shape = check_shape(shape, allow_ndim=is_array)

                idx_dtype = self._get_index_dtype(indices,
                                                  maxval=max(self.shape),
                                                  check_contents=True)
                self.indices = tuple(np.array(idx, copy=copy, dtype=idx_dtype)
                                     for idx in indices)
                self.data = getdata(obj, copy=copy, dtype=dtype)
                self.has_canonical_format = False
        else:
            if issparse(arg1):
                if arg1.format == self.format and copy:
                    self.indices = tuple(idx.copy() for idx in arg1.indices)
                    self.data = arg1.data.copy()
                    self._shape = check_shape(arg1.shape,
                                              allow_ndim=is_array)
                    self.has_canonical_format = arg1.has_canonical_format
                else:
                    coo = arg1.tocoo()
                    self.indices = tuple(coo.indices)
                    self.data = coo.data
                    self._shape = check_shape(coo.shape,
                                              allow_ndim=is_array)
                    self.has_canonical_format = False
            else:
                # dense argument
                M = np.asarray(arg1)
                if not is_array:
                    M = np.atleast_2d(M)
                    if M.ndim != 2:
                        raise TypeError('expected dimension <= 2 array or matrix')

                self._shape = check_shape(M.shape, allow_ndim=is_array)
                if shape is not None:
                    if check_shape(shape, allow_ndim=is_array) != self._shape:
                        raise ValueError('inconsistent shapes: %s != %s' %
                                         (shape, self._shape))
                index_dtype = self._get_index_dtype(maxval=max(self._shape))
                indices = M.nonzero()
                self.indices = tuple(idx.astype(index_dtype, copy=False)
                                     for idx in indices)
                self.data = M[indices]
                self.has_canonical_format = True

        if dtype is not None:
            self.data = self.data.astype(dtype, copy=False)

        self._check()

    @property
    def row(self):
        return self.indices[0]

    @row.setter
    def row(self, new_row):
        new_row = np.asarray(new_row, dtype=self.indices[0].dtype)
        self.indices = (new_row,) + self.indices[1:]

    @property
    def col(self):
        return self.indices[1] if self.ndim > 1 else np.zeros_like(self.row)

    @col.setter
    def col(self, new_col):
        if self.ndim < 2:
            raise ValueError('cannot set col attribute of a 1-dimensional sparse array')
        new_col = np.asarray(new_col, dtype=self.indices[1].dtype)
        self.indices = self.indices[:1] + (new_col,) + self.indices[2:]

    def reshape(self, *args, **kwargs):
        is_array = isinstance(self, sparray)
        shape = check_shape(args, self.shape, allow_ndim=is_array)
        order, copy = check_reshape_kwargs(kwargs)

        # Return early if reshape is not required
        if shape == self.shape:
            if copy:
                return self.copy()
            else:
                return self

        # TODO: Handle overflow as in https://github.com/scipy/scipy/pull/9132
        flat_indices = np.ravel_multi_index(self.indices, self.shape, order=order)
        new_indices = np.unravel_index(flat_indices, shape, order=order)

        # Handle copy here rather than passing on to the constructor so that no
        # copy will be made of new_row and new_col regardless
        if copy:
            new_data = self.data.copy()
        else:
            new_data = self.data

        return self.__class__((new_data, new_indices), shape=shape, copy=False)

    reshape.__doc__ = _spbase.reshape.__doc__

    def _getnnz(self, axis=None):
        if axis is None or (axis == 0 and self.ndim == 1):
            nnz = len(self.data)
            if any(len(idx) != nnz for idx in self.indices):
                raise ValueError('all index and data arrays must have the '
                                 'same length')

            if self.data.ndim != 1 or any(idx.ndim != 1 for idx in self.indices):
                raise ValueError('row, column, and data arrays must be 1-D')

            return int(nnz)

        if axis < 0:
            axis += self.ndim
        if axis >= self.ndim:
            raise ValueError('axis out of bounds')
        if self.ndim > 2:
            raise NotImplementedError('per-axis nnz for COO arrays with >2 '
                                      'dimensions is not supported')
        return np.bincount(downcast_intp_index(self.indices[1 - axis]),
                           minlength=self.shape[1 - axis])

    _getnnz.__doc__ = _spbase._getnnz.__doc__

    def _check(self):
        """ Checks data structure for consistency """
        if self.ndim != len(self.indices):
            raise ValueError('mismatching number of index arrays for shape; '
                             f'got {len(self.indices)}, expected {self.ndim}')

        # index arrays should have integer data types
        for i, idx in enumerate(self.indices):
            if idx.dtype.kind != 'i':
                warn(f'index array {i} has non-integer dtype ({idx.dtype.name}) ')

        idx_dtype = self._get_index_dtype(self.indices, maxval=max(self.shape))
        self.indices = tuple(np.asarray(idx, dtype=idx_dtype)
                             for idx in self.indices)
        self.data = to_native(self.data)

        if self.nnz > 0:
            for i, idx in enumerate(self.indices):
                if idx.max() >= self.shape[i]:
                    raise ValueError(f'axis {i} index {idx.max()} exceeds '
                                     f'matrix dimension {self.shape[i]}')
                if idx.min() < 0:
                    raise ValueError(f'negative axis {i} index: {idx.min()}')

    def transpose(self, axes=None, copy=False):
<<<<<<< HEAD
        if axes is None:
            axes = range(self.ndim)[::-1]
        elif isinstance(self, sparray):
            if len(axes) != self.ndim:
                raise ValueError("axes don't match matrix dimensions")
            if len(set(axes)) != self.ndim:
                raise ValueError("repeated axis in transpose")
        elif axes != (1, 0):
            raise ValueError("Sparse matrices do not support "
=======
        if axes is not None and axes != (1, 0):
            raise ValueError("Sparse array/matrices do not support "
>>>>>>> 166e1f2b
                              "an 'axes' parameter because swapping "
                              "dimensions is the only logical permutation.")

        permuted_shape = tuple(self._shape[i] for i in axes)
        permuted_indices = tuple(self.indices[i] for i in axes)
        return self.__class__((self.data, permuted_indices),
                              shape=permuted_shape, copy=copy)

    transpose.__doc__ = _spbase.transpose.__doc__

    def resize(self, *shape) -> None:
        is_array = isinstance(self, sparray)
        shape = check_shape(shape, allow_ndim=is_array)

        # Check for added dimensions.
        if len(shape) > self.ndim:
            flat_indices = np.ravel_multi_index(self.indices, self.shape)
            max_size = np.prod(shape)
            self.indices = np.unravel_index(flat_indices[:max_size], shape)
            self.data = self.data[:max_size]
            self._shape = shape
            return

        # Check for removed dimensions.
        if len(shape) < self.ndim:
            tmp_shape = (
                self._shape[:len(shape) - 1]  # Original shape without last axis
                + (-1,)  # Last axis is used to flatten the array
                + (1,) * (self.ndim - len(shape))  # Pad with ones
            )
            tmp = self.reshape(tmp_shape)
            self.indices = tmp.indices[:len(shape)]
            self._shape = tmp.shape[:len(shape)]

        # Handle truncation of existing dimensions.
        is_truncating = any(old > new for old, new in zip(self.shape, shape))
        if is_truncating:
            mask = np.logical_and.reduce([
                idx < size for idx, size in zip(self.indices, shape)
            ])
            if not mask.all():
                self.indices = tuple(idx[mask] for idx in self.indices)
                self.data = self.data[mask]

        self._shape = shape

    resize.__doc__ = _spbase.resize.__doc__

    def toarray(self, order=None, out=None):
        B = self._process_toarray_args(order, out)
        fortran = int(B.flags.f_contiguous)
        if not fortran and not B.flags.c_contiguous:
            raise ValueError("Output array must be C or F contiguous")
        if self.ndim > 2:
            raise ValueError("Cannot densify higher-rank sparse array")
        M, N, *_ = self.shape + (1, 1)
        coo_todense(M, N, self.nnz, self.row, self.col, self.data,
                    B.ravel('A'), fortran)
        # Note: reshape() doesn't copy here, but does return a new array (view).
        return B.reshape(self.shape)

    toarray.__doc__ = _spbase.toarray.__doc__

    toarray.__doc__ = _spbase.toarray.__doc__

    def tocsc(self, copy=False):
        """Convert this array/matrix to Compressed Sparse Column format

        Duplicate entries will be summed together.

        Examples
        --------
        >>> from numpy import array
        >>> from scipy.sparse import coo_array
        >>> row  = array([0, 0, 1, 3, 1, 0, 0])
        >>> col  = array([0, 2, 1, 3, 1, 0, 0])
        >>> data = array([1, 1, 1, 1, 1, 1, 1])
        >>> A = coo_array((data, (row, col)), shape=(4, 4)).tocsc()
        >>> A.toarray()
        array([[3, 0, 1, 0],
               [0, 2, 0, 0],
               [0, 0, 0, 0],
               [0, 0, 0, 1]])

        """
        if self.ndim != 2:
            raise ValueError("Cannot convert a 1d sparse array to csc format")
        if self.nnz == 0:
            return self._csc_container(self.shape, dtype=self.dtype)
        else:
            M,N = self.shape
            idx_dtype = self._get_index_dtype(
                (self.col, self.row), maxval=max(self.nnz, M)
            )
            row = self.row.astype(idx_dtype, copy=False)
            col = self.col.astype(idx_dtype, copy=False)

            indptr = np.empty(N + 1, dtype=idx_dtype)
            indices = np.empty_like(row, dtype=idx_dtype)
            data = np.empty_like(self.data, dtype=upcast(self.dtype))

            coo_tocsr(N, M, self.nnz, col, row, self.data,
                      indptr, indices, data)

            x = self._csc_container((data, indices, indptr), shape=self.shape)
            if not self.has_canonical_format:
                x.sum_duplicates()
            return x

    def tocsr(self, copy=False):
        """Convert this array/matrix to Compressed Sparse Row format

        Duplicate entries will be summed together.

        Examples
        --------
        >>> from numpy import array
        >>> from scipy.sparse import coo_array
        >>> row  = array([0, 0, 1, 3, 1, 0, 0])
        >>> col  = array([0, 2, 1, 3, 1, 0, 0])
        >>> data = array([1, 1, 1, 1, 1, 1, 1])
        >>> A = coo_array((data, (row, col)), shape=(4, 4)).tocsr()
        >>> A.toarray()
        array([[3, 0, 1, 0],
               [0, 2, 0, 0],
               [0, 0, 0, 0],
               [0, 0, 0, 1]])

        """
        if self.ndim != 2:
            raise ValueError("Cannot convert a 1d sparse array to csr format")
        if self.nnz == 0:
            return self._csr_container(self.shape, dtype=self.dtype)
        else:
            M,N = self.shape
            idx_dtype = self._get_index_dtype(
                (self.row, self.col), maxval=max(self.nnz, N)
            )
            row = self.row.astype(idx_dtype, copy=False)
            col = self.col.astype(idx_dtype, copy=False)

            indptr = np.empty(M + 1, dtype=idx_dtype)
            indices = np.empty_like(col, dtype=idx_dtype)
            data = np.empty_like(self.data, dtype=upcast(self.dtype))

            coo_tocsr(M, N, self.nnz, row, col, self.data,
                      indptr, indices, data)

            x = self._csr_container((data, indices, indptr), shape=self.shape)
            if not self.has_canonical_format:
                x.sum_duplicates()
            return x

    def tocoo(self, copy=False):
        if copy:
            return self.copy()
        else:
            return self

    tocoo.__doc__ = _spbase.tocoo.__doc__

    def todia(self, copy=False):
        if self.ndim != 2:
            raise ValueError("Cannot convert a 1d sparse array to dia format")
        self.sum_duplicates()
        ks = self.col - self.row  # the diagonal for each nonzero
        diags, diag_idx = np.unique(ks, return_inverse=True)

        if len(diags) > 100:
            # probably undesired, should todia() have a maxdiags parameter?
            warn("Constructing a DIA matrix with %d diagonals "
                 "is inefficient" % len(diags), SparseEfficiencyWarning)

        #initialize and fill in data array
        if self.data.size == 0:
            data = np.zeros((0, 0), dtype=self.dtype)
        else:
            data = np.zeros((len(diags), self.col.max()+1), dtype=self.dtype)
            data[diag_idx, self.col] = self.data

        return self._dia_container((data, diags), shape=self.shape)

    todia.__doc__ = _spbase.todia.__doc__

    def todok(self, copy=False):
        if self.ndim != 2:
            raise ValueError("Cannot convert a 1d sparse array to dok format")
        self.sum_duplicates()
        dok = self._dok_container((self.shape), dtype=self.dtype)
        dok._update(zip(zip(self.row,self.col),self.data))

        return dok

    todok.__doc__ = _spbase.todok.__doc__

    def diagonal(self, k=0):
        if self.ndim != 2:
            raise ValueError("diagonal requires two dimensions")
        rows, cols = self.shape
        if k <= -rows or k >= cols:
            return np.empty(0, dtype=self.data.dtype)
        diag = np.zeros(min(rows + min(k, 0), cols - max(k, 0)),
                        dtype=self.dtype)
        diag_mask = (self.row + k) == self.col

        if self.has_canonical_format:
            row = self.row[diag_mask]
            data = self.data[diag_mask]
        else:
            inds = tuple(idx[diag_mask] for idx in self.indices)
            (row, _), data = self._sum_duplicates(inds, self.data[diag_mask])
        diag[row + min(k, 0)] = data

        return diag

    diagonal.__doc__ = _data_matrix.diagonal.__doc__

    def _setdiag(self, values, k):
        if self.ndim != 2:
            raise ValueError("setting a diagonal requires two dimensions")
        M, N = self.shape
        if values.ndim and not len(values):
            return
        idx_dtype = self.row.dtype

        # Determine which triples to keep and where to put the new ones.
        full_keep = self.col - self.row != k
        if k < 0:
            max_index = min(M+k, N)
            if values.ndim:
                max_index = min(max_index, len(values))
            keep = np.logical_or(full_keep, self.col >= max_index)
            new_row = np.arange(-k, -k + max_index, dtype=idx_dtype)
            new_col = np.arange(max_index, dtype=idx_dtype)
        else:
            max_index = min(M, N-k)
            if values.ndim:
                max_index = min(max_index, len(values))
            keep = np.logical_or(full_keep, self.row >= max_index)
            new_row = np.arange(max_index, dtype=idx_dtype)
            new_col = np.arange(k, k + max_index, dtype=idx_dtype)

        # Define the array of data consisting of the entries to be added.
        if values.ndim:
            new_data = values[:max_index]
        else:
            new_data = np.empty(max_index, dtype=self.dtype)
            new_data[:] = values

        # Update the internal structure.
        self.indices = (np.concatenate((self.row[keep], new_row)),
                        np.concatenate((self.col[keep], new_col)))
        self.data = np.concatenate((self.data[keep], new_data))
        self.has_canonical_format = False

    # needed by _data_matrix
    def _with_data(self, data, copy=True):
        """Returns a matrix with the same sparsity structure as self,
        but with different data. By default the index arrays are copied.
        """
        if copy:
            indices = tuple(idx.copy() for idx in self.indices)
        else:
            indices = self.indices
        return self.__class__((data, indices), shape=self.shape, dtype=data.dtype)

<<<<<<< HEAD
    def sum_duplicates(self) -> None:
        """Eliminate duplicate matrix entries by adding them together
=======
    def sum_duplicates(self):
        """Eliminate duplicate entries by adding them together
>>>>>>> 166e1f2b

        This is an *in place* operation
        """
        if self.has_canonical_format:
            return
        summed = self._sum_duplicates(self.indices, self.data)
        self.indices, self.data = summed
        self.has_canonical_format = True

    def _sum_duplicates(self, indices, data):
        # Assumes indices not in canonical format.
        if len(data) == 0:
            return indices, data
        # Sort indices w.r.t. rows, then cols. This corresponds to C-order,
        # which we rely on for argmin/argmax to return the first index in the
        # same way that numpy does (in the case of ties).
        order = np.lexsort(indices[::-1])
        indices = tuple(idx[order] for idx in indices)
        data = data[order]
        unique_mask = np.logical_or.reduce([
            idx[1:] != idx[:-1] for idx in indices
        ])
        unique_mask = np.append(True, unique_mask)
        indices = tuple(idx[unique_mask] for idx in indices)
        unique_inds, = np.nonzero(unique_mask)
        data = np.add.reduceat(data, unique_inds, dtype=self.dtype)
        return indices, data

    def eliminate_zeros(self):
        """Remove zero entries from the array/matrix

        This is an *in place* operation
        """
        mask = self.data != 0
        self.data = self.data[mask]
        self.indices = tuple(idx[mask] for idx in self.indices)

    #######################
    # Arithmetic handlers #
    #######################

    def _add_dense(self, other):
        if other.shape != self.shape:
            raise ValueError('Incompatible shapes ({} and {})'
                             .format(self.shape, other.shape))
        dtype = upcast_char(self.dtype.char, other.dtype.char)
        result = np.array(other, dtype=dtype, copy=True)
        fortran = int(result.flags.f_contiguous)
        M = self.shape[0]
        N = self.shape[1] if self.ndim > 1 else 1
        coo_todense(M, N, self.nnz, self.row, self.col, self.data,
                    result.ravel('A'), fortran)
        return self._container(result, copy=False)

    def _mul_vector(self, other):
        result_shape = self.shape[0] if self.ndim > 1 else 1
        result = np.zeros(result_shape,
                          dtype=upcast_char(self.dtype.char, other.dtype.char))

        if self.ndim == 2:
            col = self.col
            row = self.row
        elif self.ndim == 1:
            col = self.indices[0]
            row = np.zeros_like(col)
        else:
            raise NotImplementedError(
                f"coo_matvec not implemented for ndim={self.ndim}")

        coo_matvec(self.nnz, row, col, self.data, other, result)
        # Array semantics return a scalar here, not a single-element array.
        if isinstance(self, sparray) and result_shape == 1:
            return result[0]
        return result

    def _mul_multivector(self, other):
        result_dtype = upcast_char(self.dtype.char, other.dtype.char)
        if self.ndim == 2:
            result_shape = (other.shape[1], self.shape[0])
            col = self.col
            row = self.row
        elif self.ndim == 1:
            result_shape = (other.shape[1],)
            col = self.indices[0]
            row = np.zeros_like(col)
        else:
            raise NotImplementedError(
                f"coo_matvec not implemented for ndim={self.ndim}")

        result = np.zeros(result_shape, dtype=result_dtype)
        for i, other_col in enumerate(other.T):
            coo_matvec(self.nnz, row, col, self.data, other_col, result[i:i + 1])
        return result.T.view(type=type(other))


def isspmatrix_coo(x):
    """Is `x` of coo_matrix type?

    Parameters
    ----------
    x
        object to check for being a coo matrix

    Returns
    -------
    bool
        True if `x` is a coo matrix, False otherwise

    Examples
    --------
    >>> from scipy.sparse import coo_array, coo_matrix, csr_matrix, isspmatrix_coo
    >>> isspmatrix_coo(coo_matrix([[5]]))
    True
    >>> isspmatrix_coo(coo_array([[5]]))
    False
    >>> isspmatrix_coo(csr_matrix([[5]]))
    False
    """
    return isinstance(x, coo_matrix)


# This namespace class separates array from matrix with isinstance
class coo_array(_coo_base, sparray):
    """
    A sparse array in COOrdinate format.

    Also known as the 'ijv' or 'triplet' format.

    This can be instantiated in several ways:
        coo_array(D)
            where D is a 2-D ndarray

        coo_array(S)
            with another sparse array or matrix S (equivalent to S.tocoo())

        coo_array((M, N), [dtype])
            to construct an empty array with shape (M, N)
            dtype is optional, defaulting to dtype='d'.

        coo_array((data, (i, j)), [shape=(M, N)])
            to construct from three arrays:
                1. data[:]   the entries of the array, in any order
                2. i[:]      the row indices of the array entries
                3. j[:]      the column indices of the array entries

            Where ``A[i[k], j[k]] = data[k]``.  When shape is not
            specified, it is inferred from the index arrays

    Attributes
    ----------
    dtype : dtype
        Data type of the array
    shape : 2-tuple
        Shape of the array
    ndim : int
        Number of dimensions (this is always 2)
    nnz
    size
    data
        COO format data array of the array
    row
        COO format row index array of the array
    col
        COO format column index array of the array
    has_canonical_format : bool
        Whether the matrix has sorted indices and no duplicates
    format
    T

    Notes
    -----

    Sparse arrays can be used in arithmetic operations: they support
    addition, subtraction, multiplication, division, and matrix power.

    Advantages of the COO format
        - facilitates fast conversion among sparse formats
        - permits duplicate entries (see example)
        - very fast conversion to and from CSR/CSC formats

    Disadvantages of the COO format
        - does not directly support:
            + arithmetic operations
            + slicing

    Intended Usage
        - COO is a fast format for constructing sparse arrays
        - Once a COO array has been constructed, convert to CSR or
          CSC format for fast arithmetic and matrix vector operations
        - By default when converting to CSR or CSC format, duplicate (i,j)
          entries will be summed together.  This facilitates efficient
          construction of finite element matrices and the like. (see example)

    Canonical format
        - Entries and indices sorted by row, then column.
        - There are no duplicate entries (i.e. duplicate (i,j) locations)
        - Data arrays MAY have explicit zeros.

    Examples
    --------

    >>> # Constructing an empty array
    >>> import numpy as np
    >>> from scipy.sparse import coo_array
    >>> coo_array((3, 4), dtype=np.int8).toarray()
    array([[0, 0, 0, 0],
           [0, 0, 0, 0],
           [0, 0, 0, 0]], dtype=int8)

    >>> # Constructing an array using ijv format
    >>> row  = np.array([0, 3, 1, 0])
    >>> col  = np.array([0, 3, 1, 2])
    >>> data = np.array([4, 5, 7, 9])
    >>> coo_array((data, (row, col)), shape=(4, 4)).toarray()
    array([[4, 0, 9, 0],
           [0, 7, 0, 0],
           [0, 0, 0, 0],
           [0, 0, 0, 5]])

    >>> # Constructing an array with duplicate indices
    >>> row  = np.array([0, 0, 1, 3, 1, 0, 0])
    >>> col  = np.array([0, 2, 1, 3, 1, 0, 0])
    >>> data = np.array([1, 1, 1, 1, 1, 1, 1])
    >>> coo = coo_array((data, (row, col)), shape=(4, 4))
    >>> # Duplicate indices are maintained until implicitly or explicitly summed
    >>> np.max(coo.data)
    1
    >>> coo.toarray()
    array([[3, 0, 1, 0],
           [0, 2, 0, 0],
           [0, 0, 0, 0],
           [0, 0, 0, 1]])

    """



class coo_matrix(spmatrix, _coo_base):
    """
    A sparse matrix in COOrdinate format.

    Also known as the 'ijv' or 'triplet' format.

    This can be instantiated in several ways:
        coo_matrix(D)
<<<<<<< HEAD
            with a dense matrix D

        coo_matrix(S)
            with another sparse matrix S (equivalent to S.tocoo())

        coo_matrix((M, N), [dtype])
            to construct an empty matrix with shape (M, N)
            dtype is optional, defaulting to dtype='d'.

        coo_matrix((data, (i, j)), [shape=(M, N)])
            to construct from three arrays:
                1. data[:]   the entries of the matrix, in any order
                2. i[:]      the row indices of the matrix entries
                3. j[:]      the column indices of the matrix entries

            Where ``A[i[k], j[k]] = data[k]``.  When shape is not
            specified, it is inferred from the index arrays

    Attributes
    ----------
    dtype : dtype
        Data type of the matrix
    shape : 2-tuple
        Shape of the matrix
    ndim : int
        Number of dimensions (this is always 2)
    nnz
    size
    data
        COO format data array of the matrix
    row
        COO format row index array of the matrix
    col
        COO format column index array of the matrix
    has_canonical_format : bool
        Whether the matrix has sorted indices and no duplicates
    format
    T


    Notes
    -----

    Sparse matrices can be used in arithmetic operations: they support
    addition, subtraction, multiplication, division, and matrix power.

    Advantages of the COO format
        - facilitates fast conversion among sparse formats
        - permits duplicate entries (see example)
        - very fast conversion to and from CSR/CSC formats

    Disadvantages of the COO format
        - does not directly support:
            + arithmetic operations
            + slicing

    Intended Usage
        - COO is a fast format for constructing sparse matrices
        - Once a matrix has been constructed, convert to CSR or
          CSC format for fast arithmetic and matrix vector operations
        - By default when converting to CSR or CSC format, duplicate (i,j)
          entries will be summed together.  This facilitates efficient
          construction of finite element matrices and the like. (see example)

    Examples
    --------

    >>> # Constructing an empty matrix
    >>> import numpy as np
    >>> from scipy.sparse import coo_matrix
    >>> coo_matrix((3, 4), dtype=np.int8).toarray()
    array([[0, 0, 0, 0],
           [0, 0, 0, 0],
           [0, 0, 0, 0]], dtype=int8)

    >>> # Constructing a matrix using ijv format
    >>> row  = np.array([0, 3, 1, 0])
    >>> col  = np.array([0, 3, 1, 2])
    >>> data = np.array([4, 5, 7, 9])
    >>> coo_matrix((data, (row, col)), shape=(4, 4)).toarray()
    array([[4, 0, 9, 0],
           [0, 7, 0, 0],
           [0, 0, 0, 0],
           [0, 0, 0, 5]])

    >>> # Constructing a matrix with duplicate indices
    >>> row  = np.array([0, 0, 1, 3, 1, 0, 0])
    >>> col  = np.array([0, 2, 1, 3, 1, 0, 0])
    >>> data = np.array([1, 1, 1, 1, 1, 1, 1])
    >>> coo = coo_matrix((data, (row, col)), shape=(4, 4))
    >>> # Duplicate indices are maintained until implicitly or explicitly summed
    >>> np.max(coo.data)
    1
    >>> coo.toarray()
    array([[3, 0, 1, 0],
           [0, 2, 0, 0],
           [0, 0, 0, 0],
           [0, 0, 0, 1]])

    """

    def __setstate__(self, state):
        if 'indices' not in state:
            # For retro-compatibility with the previous attributes
            # storing nnz coordinates for 2D COO matrix.
            state['indices'] = (state.pop('row'), state.pop('col'))
        self.__dict__.update(state)
=======
            where D is a 2-D ndarray

        coo_matrix(S)
            with another sparse array or matrix S (equivalent to S.tocoo())

        coo_matrix((M, N), [dtype])
            to construct an empty matrix with shape (M, N)
            dtype is optional, defaulting to dtype='d'.

        coo_matrix((data, (i, j)), [shape=(M, N)])
            to construct from three arrays:
                1. data[:]   the entries of the matrix, in any order
                2. i[:]      the row indices of the matrix entries
                3. j[:]      the column indices of the matrix entries

            Where ``A[i[k], j[k]] = data[k]``.  When shape is not
            specified, it is inferred from the index arrays

    Attributes
    ----------
    dtype : dtype
        Data type of the matrix
    shape : 2-tuple
        Shape of the matrix
    ndim : int
        Number of dimensions (this is always 2)
    nnz
    size
    data
        COO format data array of the matrix
    row
        COO format row index array of the matrix
    col
        COO format column index array of the matrix
    has_canonical_format : bool
        Whether the matrix has sorted indices and no duplicates
    format
    T

    Notes
    -----

    Sparse matrices can be used in arithmetic operations: they support
    addition, subtraction, multiplication, division, and matrix power.

    Advantages of the COO format
        - facilitates fast conversion among sparse formats
        - permits duplicate entries (see example)
        - very fast conversion to and from CSR/CSC formats

    Disadvantages of the COO format
        - does not directly support:
            + arithmetic operations
            + slicing

    Intended Usage
        - COO is a fast format for constructing sparse matrices
        - Once a COO matrix has been constructed, convert to CSR or
          CSC format for fast arithmetic and matrix vector operations
        - By default when converting to CSR or CSC format, duplicate (i,j)
          entries will be summed together.  This facilitates efficient
          construction of finite element matrices and the like. (see example)

    Canonical format
        - Entries and indices sorted by row, then column.
        - There are no duplicate entries (i.e. duplicate (i,j) locations)
        - Data arrays MAY have explicit zeros.

    Examples
    --------

    >>> # Constructing an empty matrix
    >>> import numpy as np
    >>> from scipy.sparse import coo_matrix
    >>> coo_matrix((3, 4), dtype=np.int8).toarray()
    array([[0, 0, 0, 0],
           [0, 0, 0, 0],
           [0, 0, 0, 0]], dtype=int8)

    >>> # Constructing a matrix using ijv format
    >>> row  = np.array([0, 3, 1, 0])
    >>> col  = np.array([0, 3, 1, 2])
    >>> data = np.array([4, 5, 7, 9])
    >>> coo_matrix((data, (row, col)), shape=(4, 4)).toarray()
    array([[4, 0, 9, 0],
           [0, 7, 0, 0],
           [0, 0, 0, 0],
           [0, 0, 0, 5]])

    >>> # Constructing a matrix with duplicate indices
    >>> row  = np.array([0, 0, 1, 3, 1, 0, 0])
    >>> col  = np.array([0, 2, 1, 3, 1, 0, 0])
    >>> data = np.array([1, 1, 1, 1, 1, 1, 1])
    >>> coo = coo_matrix((data, (row, col)), shape=(4, 4))
    >>> # Duplicate indices are maintained until implicitly or explicitly summed
    >>> np.max(coo.data)
    1
    >>> coo.toarray()
    array([[3, 0, 1, 0],
           [0, 2, 0, 0],
           [0, 0, 0, 0],
           [0, 0, 0, 1]])

    """
>>>>>>> 166e1f2b
<|MERGE_RESOLUTION|>--- conflicted
+++ resolved
@@ -20,113 +20,6 @@
 
 
 class _coo_base(_data_matrix, _minmax_mixin):
-<<<<<<< HEAD
-    """
-    A sparse array in COOrdinate format.
-
-    Also known as the 'ijv' or 'triplet' format.
-
-    This can be instantiated in several ways:
-        coo_array(D)
-            with a dense matrix D
-
-        coo_array(S)
-            with another sparse array S (equivalent to S.tocoo())
-
-        coo_array(shape, [dtype])
-            to construct an empty sparse array with shape `shape`
-            dtype is optional, defaulting to dtype='d'.
-
-        coo_array((data, indices), [shape])
-            to construct from existing data and index arrays:
-                1. data[:]       the entries of the sparse array, in any order
-                2. indices[i][:] the axis-i indices of the data entries
-
-            Where ``A[indices] = data``, and indices is a tuple of index arrays.
-            When shape is not specified, it is inferred from the index arrays.
-
-    Attributes
-    ----------
-    dtype : dtype
-        Data type of the sparse array
-    shape : tuple of integers
-        Shape of the sparse array
-    ndim : int
-        Number of dimensions of the sparse array
-    nnz
-        Number of stored values, including explicit zeros
-    data
-        COO format data array of the sparse array
-    indices
-        COO format tuple of index arrays
-
-    Notes
-    -----
-
-    Sparse arrays can be used in arithmetic operations: they support
-    addition, subtraction, multiplication, division, and matrix power.
-
-    Advantages of the COO format
-        - facilitates fast conversion among sparse formats
-        - permits duplicate entries (see example)
-        - very fast conversion to and from CSR/CSC formats
-
-    Disadvantages of the COO format
-        - does not directly support:
-            + arithmetic operations
-            + slicing
-
-    Intended Usage
-        - COO is a fast format for constructing sparse arrays
-        - Once a COO array has been constructed, convert to CSR or
-          CSC format for fast arithmetic and matrix vector operations
-        - By default when converting to CSR or CSC format, duplicate (i,j)
-          entries will be summed together.  This facilitates efficient
-          construction of finite element matrices and the like. (see example)
-
-    Canonical format
-        - Entries and indices sorted by row, then column.
-        - There are no duplicate entries (i.e. duplicate (i,j) locations)
-        - Arrays MAY have explicit zeros.
-
-    Examples
-    --------
-
-    >>> # Constructing an empty sparse array
-    >>> import numpy as np
-    >>> from scipy.sparse import coo_array
-    >>> coo_array((3, 4), dtype=np.int8).toarray()
-    array([[0, 0, 0, 0],
-           [0, 0, 0, 0],
-           [0, 0, 0, 0]], dtype=int8)
-
-    >>> # Constructing a sparse array using ijv format
-    >>> row  = np.array([0, 3, 1, 0])
-    >>> col  = np.array([0, 3, 1, 2])
-    >>> data = np.array([4, 5, 7, 9])
-    >>> coo_array((data, (row, col)), shape=(4, 4)).toarray()
-    array([[4, 0, 9, 0],
-           [0, 7, 0, 0],
-           [0, 0, 0, 0],
-           [0, 0, 0, 5]])
-
-    >>> # Constructing a sparse array with duplicate indices
-    >>> row  = np.array([0, 0, 1, 3, 1, 0, 0])
-    >>> col  = np.array([0, 2, 1, 3, 1, 0, 0])
-    >>> data = np.array([1, 1, 1, 1, 1, 1, 1])
-    >>> coo = coo_array((data, (row, col)), shape=(4, 4))
-    >>> # Duplicate indices are maintained until implicitly or explicitly summed
-    >>> np.max(coo.data)
-    1
-    >>> coo.toarray()
-    array([[3, 0, 1, 0],
-           [0, 2, 0, 0],
-           [0, 0, 0, 0],
-           [0, 0, 0, 1]])
-
-    """
-=======
->>>>>>> 166e1f2b
     _format = 'coo'
 
     def __init__(self, arg1, shape=None, dtype=None, copy=False):
@@ -299,7 +192,6 @@
                     raise ValueError(f'negative axis {i} index: {idx.min()}')
 
     def transpose(self, axes=None, copy=False):
-<<<<<<< HEAD
         if axes is None:
             axes = range(self.ndim)[::-1]
         elif isinstance(self, sparray):
@@ -308,13 +200,9 @@
             if len(set(axes)) != self.ndim:
                 raise ValueError("repeated axis in transpose")
         elif axes != (1, 0):
-            raise ValueError("Sparse matrices do not support "
-=======
-        if axes is not None and axes != (1, 0):
-            raise ValueError("Sparse array/matrices do not support "
->>>>>>> 166e1f2b
-                              "an 'axes' parameter because swapping "
-                              "dimensions is the only logical permutation.")
+            raise ValueError("Sparse matrices do not support an 'axes' "
+                             "parameter because swapping dimensions is the "
+                             "only logical permutation.")
 
         permuted_shape = tuple(self._shape[i] for i in axes)
         permuted_indices = tuple(self.indices[i] for i in axes)
@@ -579,13 +467,8 @@
             indices = self.indices
         return self.__class__((data, indices), shape=self.shape, dtype=data.dtype)
 
-<<<<<<< HEAD
     def sum_duplicates(self) -> None:
-        """Eliminate duplicate matrix entries by adding them together
-=======
-    def sum_duplicates(self):
         """Eliminate duplicate entries by adding them together
->>>>>>> 166e1f2b
 
         This is an *in place* operation
         """
@@ -716,40 +599,37 @@
 
     This can be instantiated in several ways:
         coo_array(D)
-            where D is a 2-D ndarray
+            where D is an ndarray
 
         coo_array(S)
             with another sparse array or matrix S (equivalent to S.tocoo())
 
-        coo_array((M, N), [dtype])
-            to construct an empty array with shape (M, N)
+        coo_array(shape, [dtype])
+            to construct an empty sparse array with shape `shape`
             dtype is optional, defaulting to dtype='d'.
 
-        coo_array((data, (i, j)), [shape=(M, N)])
-            to construct from three arrays:
-                1. data[:]   the entries of the array, in any order
-                2. i[:]      the row indices of the array entries
-                3. j[:]      the column indices of the array entries
-
-            Where ``A[i[k], j[k]] = data[k]``.  When shape is not
-            specified, it is inferred from the index arrays
+        coo_array((data, indices), [shape])
+            to construct from existing data and index arrays:
+                1. data[:]       the entries of the sparse array, in any order
+                2. indices[i][:] the axis-i indices of the data entries
+
+            Where ``A[indices] = data``, and indices is a tuple of index arrays.
+            When shape is not specified, it is inferred from the index arrays.
 
     Attributes
     ----------
     dtype : dtype
-        Data type of the array
-    shape : 2-tuple
-        Shape of the array
+        Data type of the sparse array
+    shape : tuple of integers
+        Shape of the sparse array
     ndim : int
-        Number of dimensions (this is always 2)
+        Number of dimensions of the sparse array
     nnz
     size
     data
-        COO format data array of the array
-    row
-        COO format row index array of the array
-    col
-        COO format column index array of the array
+        COO format data array of the sparse array
+    indices
+        COO format tuple of index arrays
     has_canonical_format : bool
         Whether the matrix has sorted indices and no duplicates
     format
@@ -787,7 +667,7 @@
     Examples
     --------
 
-    >>> # Constructing an empty array
+    >>> # Constructing an empty sparse array
     >>> import numpy as np
     >>> from scipy.sparse import coo_array
     >>> coo_array((3, 4), dtype=np.int8).toarray()
@@ -795,7 +675,7 @@
            [0, 0, 0, 0],
            [0, 0, 0, 0]], dtype=int8)
 
-    >>> # Constructing an array using ijv format
+    >>> # Constructing a sparse array using ijv format
     >>> row  = np.array([0, 3, 1, 0])
     >>> col  = np.array([0, 3, 1, 2])
     >>> data = np.array([4, 5, 7, 9])
@@ -805,7 +685,7 @@
            [0, 0, 0, 0],
            [0, 0, 0, 5]])
 
-    >>> # Constructing an array with duplicate indices
+    >>> # Constructing a sparse array with duplicate indices
     >>> row  = np.array([0, 0, 1, 3, 1, 0, 0])
     >>> col  = np.array([0, 2, 1, 3, 1, 0, 0])
     >>> data = np.array([1, 1, 1, 1, 1, 1, 1])
@@ -822,7 +702,6 @@
     """
 
 
-
 class coo_matrix(spmatrix, _coo_base):
     """
     A sparse matrix in COOrdinate format.
@@ -831,11 +710,10 @@
 
     This can be instantiated in several ways:
         coo_matrix(D)
-<<<<<<< HEAD
-            with a dense matrix D
+            where D is a 2-D ndarray
 
         coo_matrix(S)
-            with another sparse matrix S (equivalent to S.tocoo())
+            with another sparse array or matrix S (equivalent to S.tocoo())
 
         coo_matrix((M, N), [dtype])
             to construct an empty matrix with shape (M, N)
@@ -871,7 +749,6 @@
     format
     T
 
-
     Notes
     -----
 
@@ -890,11 +767,16 @@
 
     Intended Usage
         - COO is a fast format for constructing sparse matrices
-        - Once a matrix has been constructed, convert to CSR or
+        - Once a COO matrix has been constructed, convert to CSR or
           CSC format for fast arithmetic and matrix vector operations
         - By default when converting to CSR or CSC format, duplicate (i,j)
           entries will be summed together.  This facilitates efficient
           construction of finite element matrices and the like. (see example)
+
+    Canonical format
+        - Entries and indices sorted by row, then column.
+        - There are no duplicate entries (i.e. duplicate (i,j) locations)
+        - Data arrays MAY have explicit zeros.
 
     Examples
     --------
@@ -938,110 +820,4 @@
             # For retro-compatibility with the previous attributes
             # storing nnz coordinates for 2D COO matrix.
             state['indices'] = (state.pop('row'), state.pop('col'))
-        self.__dict__.update(state)
-=======
-            where D is a 2-D ndarray
-
-        coo_matrix(S)
-            with another sparse array or matrix S (equivalent to S.tocoo())
-
-        coo_matrix((M, N), [dtype])
-            to construct an empty matrix with shape (M, N)
-            dtype is optional, defaulting to dtype='d'.
-
-        coo_matrix((data, (i, j)), [shape=(M, N)])
-            to construct from three arrays:
-                1. data[:]   the entries of the matrix, in any order
-                2. i[:]      the row indices of the matrix entries
-                3. j[:]      the column indices of the matrix entries
-
-            Where ``A[i[k], j[k]] = data[k]``.  When shape is not
-            specified, it is inferred from the index arrays
-
-    Attributes
-    ----------
-    dtype : dtype
-        Data type of the matrix
-    shape : 2-tuple
-        Shape of the matrix
-    ndim : int
-        Number of dimensions (this is always 2)
-    nnz
-    size
-    data
-        COO format data array of the matrix
-    row
-        COO format row index array of the matrix
-    col
-        COO format column index array of the matrix
-    has_canonical_format : bool
-        Whether the matrix has sorted indices and no duplicates
-    format
-    T
-
-    Notes
-    -----
-
-    Sparse matrices can be used in arithmetic operations: they support
-    addition, subtraction, multiplication, division, and matrix power.
-
-    Advantages of the COO format
-        - facilitates fast conversion among sparse formats
-        - permits duplicate entries (see example)
-        - very fast conversion to and from CSR/CSC formats
-
-    Disadvantages of the COO format
-        - does not directly support:
-            + arithmetic operations
-            + slicing
-
-    Intended Usage
-        - COO is a fast format for constructing sparse matrices
-        - Once a COO matrix has been constructed, convert to CSR or
-          CSC format for fast arithmetic and matrix vector operations
-        - By default when converting to CSR or CSC format, duplicate (i,j)
-          entries will be summed together.  This facilitates efficient
-          construction of finite element matrices and the like. (see example)
-
-    Canonical format
-        - Entries and indices sorted by row, then column.
-        - There are no duplicate entries (i.e. duplicate (i,j) locations)
-        - Data arrays MAY have explicit zeros.
-
-    Examples
-    --------
-
-    >>> # Constructing an empty matrix
-    >>> import numpy as np
-    >>> from scipy.sparse import coo_matrix
-    >>> coo_matrix((3, 4), dtype=np.int8).toarray()
-    array([[0, 0, 0, 0],
-           [0, 0, 0, 0],
-           [0, 0, 0, 0]], dtype=int8)
-
-    >>> # Constructing a matrix using ijv format
-    >>> row  = np.array([0, 3, 1, 0])
-    >>> col  = np.array([0, 3, 1, 2])
-    >>> data = np.array([4, 5, 7, 9])
-    >>> coo_matrix((data, (row, col)), shape=(4, 4)).toarray()
-    array([[4, 0, 9, 0],
-           [0, 7, 0, 0],
-           [0, 0, 0, 0],
-           [0, 0, 0, 5]])
-
-    >>> # Constructing a matrix with duplicate indices
-    >>> row  = np.array([0, 0, 1, 3, 1, 0, 0])
-    >>> col  = np.array([0, 2, 1, 3, 1, 0, 0])
-    >>> data = np.array([1, 1, 1, 1, 1, 1, 1])
-    >>> coo = coo_matrix((data, (row, col)), shape=(4, 4))
-    >>> # Duplicate indices are maintained until implicitly or explicitly summed
-    >>> np.max(coo.data)
-    1
-    >>> coo.toarray()
-    array([[3, 0, 1, 0],
-           [0, 2, 0, 0],
-           [0, 0, 0, 0],
-           [0, 0, 0, 1]])
-
-    """
->>>>>>> 166e1f2b
+        self.__dict__.update(state)