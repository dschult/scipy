--- conflicted
+++ resolved
@@ -53,24 +53,11 @@
     ndim : int
         Number of dimensions of the sparse array
     nnz
-    size
+        Number of stored values, including explicit zeros
     data
-<<<<<<< HEAD
         COO format data array of the sparse array
     indices
         COO format tuple of index arrays
-=======
-        COO format data array of the matrix
-    row
-        COO format row index array of the matrix
-    col
-        COO format column index array of the matrix
-    has_canonical_format : bool
-        Whether the matrix has sorted indices and no duplicates
-    format
-    T
-
->>>>>>> a6602026
 
     Notes
     -----
@@ -745,13 +732,18 @@
     ndim : int
         Number of dimensions (this is always 2)
     nnz
-        Number of stored values, including explicit zeros
+    size
     data
         COO format data array of the matrix
     row
         COO format row index array of the matrix
     col
         COO format column index array of the matrix
+    has_canonical_format : bool
+        Whether the matrix has sorted indices and no duplicates
+    format
+    T
+
 
     Notes
     -----
