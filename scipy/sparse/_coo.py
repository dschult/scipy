""" A sparse matrix in COOrdinate or 'triplet' format"""

__docformat__ = "restructuredtext en"

__all__ = ['coo_array', 'coo_matrix', 'isspmatrix_coo']

import math
from warnings import warn

import numpy as np

from ._matrix import spmatrix
from ._sparsetools import coo_tocsr, coo_todense, coo_matvec
from ._base import issparse, SparseEfficiencyWarning, _spbase, sparray
from ._data import _data_matrix, _minmax_mixin
from ._sputils import (upcast, upcast_char, to_native, isshape, getdtype,
                       getdata, downcast_intp_index, get_index_dtype,
                       check_shape, check_reshape_kwargs)

import operator


class _coo_base(_data_matrix, _minmax_mixin):
    _format = 'coo'

    def __init__(self, arg1, shape=None, dtype=None, copy=False):
        _data_matrix.__init__(self)
        is_array = isinstance(self, sparray)

        if isinstance(arg1, tuple):
            if isshape(arg1, allow_ndim=is_array):
                self._shape = check_shape(arg1, allow_ndim=is_array)
                idx_dtype = self._get_index_dtype(maxval=max(self._shape))
                data_dtype = getdtype(dtype, default=float)
                self.indices = tuple(np.array([], dtype=idx_dtype)
                                     for _ in range(len(self._shape)))
                self.data = np.array([], dtype=data_dtype)
                self.has_canonical_format = True
            else:
                try:
                    obj, indices = arg1
                except (TypeError, ValueError) as e:
                    raise TypeError('invalid input format') from e

                if shape is None:
                    if any(len(idx) == 0 for idx in indices):
                        raise ValueError('cannot infer dimensions from zero '
                                         'sized index arrays')
                    shape = tuple(operator.index(np.max(idx)) + 1
                                  for idx in indices)
                self._shape = check_shape(shape, allow_ndim=is_array)

                idx_dtype = self._get_index_dtype(indices,
                                                  maxval=max(self.shape),
                                                  check_contents=True)
                self.indices = tuple(np.array(idx, copy=copy, dtype=idx_dtype)
                                     for idx in indices)
                self.data = getdata(obj, copy=copy, dtype=dtype)
                self.has_canonical_format = False
        else:
            if issparse(arg1):
                if arg1.format == self.format and copy:
                    self.indices = tuple(idx.copy() for idx in arg1.indices)
                    self.data = arg1.data.copy()
                    self._shape = check_shape(arg1.shape,
                                              allow_ndim=is_array)
                    self.has_canonical_format = arg1.has_canonical_format
                else:
                    coo = arg1.tocoo()
                    self.indices = tuple(coo.indices)
                    self.data = coo.data
                    self._shape = check_shape(coo.shape,
                                              allow_ndim=is_array)
                    self.has_canonical_format = False
            else:
                # dense argument
                M = np.asarray(arg1)
                if not is_array:
                    M = np.atleast_2d(M)
                    if M.ndim != 2:
                        raise TypeError('expected dimension <= 2 array or matrix')

                self._shape = check_shape(M.shape, allow_ndim=is_array)
                if shape is not None:
<<<<<<< HEAD
                    if check_shape(shape, allow_ndim=is_array) != self._shape:
                        raise ValueError('inconsistent shapes: %s != %s' %
                                         (shape, self._shape))
=======
                    if check_shape(shape) != self._shape:
                        raise ValueError(f'inconsistent shapes: {shape} != {self._shape}')
>>>>>>> a182c1e6
                index_dtype = self._get_index_dtype(maxval=max(self._shape))
                indices = M.nonzero()
                self.indices = tuple(idx.astype(index_dtype, copy=False)
                                     for idx in indices)
                self.data = M[indices]
                self.has_canonical_format = True

        if dtype is not None:
            self.data = self.data.astype(dtype, copy=False)

        self._check()

    @property
    def row(self):
        return self.indices[-2] if self.ndim > 1 else np.zeros_like(self.col)


    @row.setter
    def row(self, new_row):
        if self.ndim < 2:
            raise ValueError('cannot set row attribute of a 1-dimensional sparse array')
        new_row = np.asarray(new_row, dtype=self.indices[-2].dtype)
        self.indices = self.indices[:-2] + (new_row,) + self.indices[-1:]

    @property
    def col(self):
        return self.indices[-1]

    @col.setter
    def col(self, new_col):
        new_col = np.asarray(new_col, dtype=self.indices[-1].dtype)
        self.indices = self.indices[:-1] + (new_col,)

    def reshape(self, *args, **kwargs):
        is_array = isinstance(self, sparray)
        shape = check_shape(args, self.shape, allow_ndim=is_array)
        order, copy = check_reshape_kwargs(kwargs)

        # Return early if reshape is not required
        if shape == self.shape:
            if copy:
                return self.copy()
            else:
                return self

        # When reducing the number of dimensions, we need to be careful about
        # index overflow. This is why we can't simply call
        # `np.ravel_multi_index()` followed by `np.unravel_index()` here.
        flat_indices = _ravel_indices(self.indices, self.shape, order=order)
        if len(shape) == 2:
            if order == 'C':
                new_indices = divmod(flat_indices, shape[1])
            else:
                new_indices = divmod(flat_indices, shape[0])[::-1]
        else:
            new_indices = np.unravel_index(flat_indices, shape, order=order)

        # Handle copy here rather than passing on to the constructor so that no
        # copy will be made of `new_indices` regardless.
        if copy:
            new_data = self.data.copy()
        else:
            new_data = self.data

        return self.__class__((new_data, new_indices), shape=shape, copy=False)

    reshape.__doc__ = _spbase.reshape.__doc__

    def _getnnz(self, axis=None):
        if axis is None or (axis == 0 and self.ndim == 1):
            nnz = len(self.data)
            if any(len(idx) != nnz for idx in self.indices):
                raise ValueError('all index and data arrays must have the '
                                 'same length')

            if self.data.ndim != 1 or any(idx.ndim != 1 for idx in self.indices):
                raise ValueError('row, column, and data arrays must be 1-D')

            return int(nnz)

        if axis < 0:
            axis += self.ndim
        if axis >= self.ndim:
            raise ValueError('axis out of bounds')
        if self.ndim > 2:
            raise NotImplementedError('per-axis nnz for COO arrays with >2 '
                                      'dimensions is not supported')
        return np.bincount(downcast_intp_index(self.indices[1 - axis]),
                           minlength=self.shape[1 - axis])

    _getnnz.__doc__ = _spbase._getnnz.__doc__

    def _check(self):
        """ Checks data structure for consistency """
        if self.ndim != len(self.indices):
            raise ValueError('mismatching number of index arrays for shape; '
                             f'got {len(self.indices)}, expected {self.ndim}')

        # index arrays should have integer data types
        for i, idx in enumerate(self.indices):
            if idx.dtype.kind != 'i':
                warn(f'index array {i} has non-integer dtype ({idx.dtype.name}) ')

        idx_dtype = self._get_index_dtype(self.indices, maxval=max(self.shape))
        self.indices = tuple(np.asarray(idx, dtype=idx_dtype)
                             for idx in self.indices)
        self.data = to_native(self.data)

        if self.nnz > 0:
            for i, idx in enumerate(self.indices):
                if idx.max() >= self.shape[i]:
                    raise ValueError(f'axis {i} index {idx.max()} exceeds '
                                     f'matrix dimension {self.shape[i]}')
                if idx.min() < 0:
                    raise ValueError(f'negative axis {i} index: {idx.min()}')

    def transpose(self, axes=None, copy=False):
        if axes is None:
            axes = range(self.ndim)[::-1]
        elif isinstance(self, sparray):
            if len(axes) != self.ndim:
                raise ValueError("axes don't match matrix dimensions")
            if len(set(axes)) != self.ndim:
                raise ValueError("repeated axis in transpose")
        elif axes != (1, 0):
            raise ValueError("Sparse matrices do not support an 'axes' "
                             "parameter because swapping dimensions is the "
                             "only logical permutation.")

        permuted_shape = tuple(self._shape[i] for i in axes)
        permuted_indices = tuple(self.indices[i] for i in axes)
        return self.__class__((self.data, permuted_indices),
                              shape=permuted_shape, copy=copy)

    transpose.__doc__ = _spbase.transpose.__doc__

    def resize(self, *shape) -> None:
        is_array = isinstance(self, sparray)
        shape = check_shape(shape, allow_ndim=is_array)

        # Check for added dimensions.
        if len(shape) > self.ndim:
            flat_indices = _ravel_indices(self.indices, self.shape)
            max_size = math.prod(shape)
            self.indices = np.unravel_index(flat_indices[:max_size], shape)
            self.data = self.data[:max_size]
            self._shape = shape
            return

        # Check for removed dimensions.
        if len(shape) < self.ndim:
            tmp_shape = (
                self._shape[:len(shape) - 1]  # Original shape without last axis
                + (-1,)  # Last axis is used to flatten the array
                + (1,) * (self.ndim - len(shape))  # Pad with ones
            )
            tmp = self.reshape(tmp_shape)
            self.indices = tmp.indices[:len(shape)]
            self._shape = tmp.shape[:len(shape)]

        # Handle truncation of existing dimensions.
        is_truncating = any(old > new for old, new in zip(self.shape, shape))
        if is_truncating:
            mask = np.logical_and.reduce([
                idx < size for idx, size in zip(self.indices, shape)
            ])
            if not mask.all():
                self.indices = tuple(idx[mask] for idx in self.indices)
                self.data = self.data[mask]

        self._shape = shape

    resize.__doc__ = _spbase.resize.__doc__

    def toarray(self, order=None, out=None):
        B = self._process_toarray_args(order, out)
        fortran = int(B.flags.f_contiguous)
        if not fortran and not B.flags.c_contiguous:
            raise ValueError("Output array must be C or F contiguous")
        if self.ndim > 2:
            raise ValueError("Cannot densify higher-rank sparse array")
        # This handles both 0D and 1D cases correctly regardless of the
        # original shape.
        M, N = self._shape_as_2d
        coo_todense(M, N, self.nnz, self.row, self.col, self.data,
                    B.ravel('A'), fortran)
        # Note: reshape() doesn't copy here, but does return a new array (view).
        return B.reshape(self.shape)

    toarray.__doc__ = _spbase.toarray.__doc__

    def tocsc(self, copy=False):
        """Convert this array/matrix to Compressed Sparse Column format

        Duplicate entries will be summed together.

        Examples
        --------
        >>> from numpy import array
        >>> from scipy.sparse import coo_array
        >>> row  = array([0, 0, 1, 3, 1, 0, 0])
        >>> col  = array([0, 2, 1, 3, 1, 0, 0])
        >>> data = array([1, 1, 1, 1, 1, 1, 1])
        >>> A = coo_array((data, (row, col)), shape=(4, 4)).tocsc()
        >>> A.toarray()
        array([[3, 0, 1, 0],
               [0, 2, 0, 0],
               [0, 0, 0, 0],
               [0, 0, 0, 1]])

        """
        if self.ndim != 2:
            raise ValueError("Cannot convert a 1d sparse array to csc format")
        if self.nnz == 0:
            return self._csc_container(self.shape, dtype=self.dtype)
        else:
            M,N = self.shape
            idx_dtype = self._get_index_dtype(
                (self.col, self.row), maxval=max(self.nnz, M)
            )
            row = self.row.astype(idx_dtype, copy=False)
            col = self.col.astype(idx_dtype, copy=False)

            indptr = np.empty(N + 1, dtype=idx_dtype)
            indices = np.empty_like(row, dtype=idx_dtype)
            data = np.empty_like(self.data, dtype=upcast(self.dtype))

            coo_tocsr(N, M, self.nnz, col, row, self.data,
                      indptr, indices, data)

            x = self._csc_container((data, indices, indptr), shape=self.shape)
            if not self.has_canonical_format:
                x.sum_duplicates()
            return x

    def tocsr(self, copy=False):
        """Convert this array/matrix to Compressed Sparse Row format

        Duplicate entries will be summed together.

        Examples
        --------
        >>> from numpy import array
        >>> from scipy.sparse import coo_array
        >>> row  = array([0, 0, 1, 3, 1, 0, 0])
        >>> col  = array([0, 2, 1, 3, 1, 0, 0])
        >>> data = array([1, 1, 1, 1, 1, 1, 1])
        >>> A = coo_array((data, (row, col)), shape=(4, 4)).tocsr()
        >>> A.toarray()
        array([[3, 0, 1, 0],
               [0, 2, 0, 0],
               [0, 0, 0, 0],
               [0, 0, 0, 1]])

        """
        if self.ndim != 2:
            raise ValueError("Cannot convert a 1d sparse array to csr format")
        if self.nnz == 0:
            return self._csr_container(self.shape, dtype=self.dtype)
        else:
            M,N = self.shape
            idx_dtype = self._get_index_dtype(
                (self.row, self.col), maxval=max(self.nnz, N)
            )
            row = self.row.astype(idx_dtype, copy=False)
            col = self.col.astype(idx_dtype, copy=False)

            indptr = np.empty(M + 1, dtype=idx_dtype)
            indices = np.empty_like(col, dtype=idx_dtype)
            data = np.empty_like(self.data, dtype=upcast(self.dtype))

            coo_tocsr(M, N, self.nnz, row, col, self.data,
                      indptr, indices, data)

            x = self._csr_container((data, indices, indptr), shape=self.shape)
            if not self.has_canonical_format:
                x.sum_duplicates()
            return x

    def tocoo(self, copy=False):
        if copy:
            return self.copy()
        else:
            return self

    tocoo.__doc__ = _spbase.tocoo.__doc__

    def todia(self, copy=False):
        if self.ndim != 2:
            raise ValueError("Cannot convert a 1d sparse array to dia format")
        self.sum_duplicates()
        ks = self.col - self.row  # the diagonal for each nonzero
        diags, diag_idx = np.unique(ks, return_inverse=True)

        if len(diags) > 100:
            # probably undesired, should todia() have a maxdiags parameter?
            warn("Constructing a DIA matrix with %d diagonals "
                 "is inefficient" % len(diags), SparseEfficiencyWarning)

        #initialize and fill in data array
        if self.data.size == 0:
            data = np.zeros((0, 0), dtype=self.dtype)
        else:
            data = np.zeros((len(diags), self.col.max()+1), dtype=self.dtype)
            data[diag_idx, self.col] = self.data

        return self._dia_container((data, diags), shape=self.shape)

    todia.__doc__ = _spbase.todia.__doc__

    def todok(self, copy=False):
        if self.ndim != 2:
            raise ValueError("Cannot convert a 1d sparse array to dok format")
        self.sum_duplicates()
        dok = self._dok_container((self.shape), dtype=self.dtype)
        dok._update(zip(zip(self.row,self.col),self.data))

        return dok

    todok.__doc__ = _spbase.todok.__doc__

    def diagonal(self, k=0):
        if self.ndim != 2:
            raise ValueError("diagonal requires two dimensions")
        rows, cols = self.shape
        if k <= -rows or k >= cols:
            return np.empty(0, dtype=self.data.dtype)
        diag = np.zeros(min(rows + min(k, 0), cols - max(k, 0)),
                        dtype=self.dtype)
        diag_mask = (self.row + k) == self.col

        if self.has_canonical_format:
            row = self.row[diag_mask]
            data = self.data[diag_mask]
        else:
            inds = tuple(idx[diag_mask] for idx in self.indices)
            (row, _), data = self._sum_duplicates(inds, self.data[diag_mask])
        diag[row + min(k, 0)] = data

        return diag

    diagonal.__doc__ = _data_matrix.diagonal.__doc__

    def _setdiag(self, values, k):
        if self.ndim != 2:
            raise ValueError("setting a diagonal requires two dimensions")
        M, N = self.shape
        if values.ndim and not len(values):
            return
        idx_dtype = self.row.dtype

        # Determine which triples to keep and where to put the new ones.
        full_keep = self.col - self.row != k
        if k < 0:
            max_index = min(M+k, N)
            if values.ndim:
                max_index = min(max_index, len(values))
            keep = np.logical_or(full_keep, self.col >= max_index)
            new_row = np.arange(-k, -k + max_index, dtype=idx_dtype)
            new_col = np.arange(max_index, dtype=idx_dtype)
        else:
            max_index = min(M, N-k)
            if values.ndim:
                max_index = min(max_index, len(values))
            keep = np.logical_or(full_keep, self.row >= max_index)
            new_row = np.arange(max_index, dtype=idx_dtype)
            new_col = np.arange(k, k + max_index, dtype=idx_dtype)

        # Define the array of data consisting of the entries to be added.
        if values.ndim:
            new_data = values[:max_index]
        else:
            new_data = np.empty(max_index, dtype=self.dtype)
            new_data[:] = values

        # Update the internal structure.
        self.indices = (np.concatenate((self.row[keep], new_row)),
                        np.concatenate((self.col[keep], new_col)))
        self.data = np.concatenate((self.data[keep], new_data))
        self.has_canonical_format = False

    # needed by _data_matrix
    def _with_data(self, data, copy=True):
        """Returns a matrix with the same sparsity structure as self,
        but with different data. By default the index arrays are copied.
        """
        if copy:
            indices = tuple(idx.copy() for idx in self.indices)
        else:
            indices = self.indices
        return self.__class__((data, indices), shape=self.shape, dtype=data.dtype)

    def sum_duplicates(self) -> None:
        """Eliminate duplicate entries by adding them together

        This is an *in place* operation
        """
        if self.has_canonical_format:
            return
        summed = self._sum_duplicates(self.indices, self.data)
        self.indices, self.data = summed
        self.has_canonical_format = True

    def _sum_duplicates(self, indices, data):
        # Assumes indices not in canonical format.
        if len(data) == 0:
            return indices, data
        # Sort indices w.r.t. rows, then cols. This corresponds to C-order,
        # which we rely on for argmin/argmax to return the first index in the
        # same way that numpy does (in the case of ties).
        order = np.lexsort(indices[::-1])
        indices = tuple(idx[order] for idx in indices)
        data = data[order]
        unique_mask = np.logical_or.reduce([
            idx[1:] != idx[:-1] for idx in indices
        ])
        unique_mask = np.append(True, unique_mask)
        indices = tuple(idx[unique_mask] for idx in indices)
        unique_inds, = np.nonzero(unique_mask)
        data = np.add.reduceat(data, unique_inds, dtype=self.dtype)
        return indices, data

    def eliminate_zeros(self):
        """Remove zero entries from the array/matrix

        This is an *in place* operation
        """
        mask = self.data != 0
        self.data = self.data[mask]
        self.indices = tuple(idx[mask] for idx in self.indices)

    #######################
    # Arithmetic handlers #
    #######################

    def _add_dense(self, other):
        if other.shape != self.shape:
            raise ValueError(f'Incompatible shapes ({self.shape} and {other.shape})')
        dtype = upcast_char(self.dtype.char, other.dtype.char)
        result = np.array(other, dtype=dtype, copy=True)
        fortran = int(result.flags.f_contiguous)
        M, N = self._shape_as_2d
        coo_todense(M, N, self.nnz, self.row, self.col, self.data,
                    result.ravel('A'), fortran)
        return self._container(result, copy=False)

    def _mul_vector(self, other):
        result_shape = self.shape[0] if self.ndim > 1 else 1
        result = np.zeros(result_shape,
                          dtype=upcast_char(self.dtype.char, other.dtype.char))

        if self.ndim == 2:
            col = self.col
            row = self.row
        elif self.ndim == 1:
            col = self.indices[0]
            row = np.zeros_like(col)
        else:
            raise NotImplementedError(
                f"coo_matvec not implemented for ndim={self.ndim}")

        coo_matvec(self.nnz, row, col, self.data, other, result)
        # Array semantics return a scalar here, not a single-element array.
        if isinstance(self, sparray) and result_shape == 1:
            return result[0]
        return result

    def _mul_multivector(self, other):
        result_dtype = upcast_char(self.dtype.char, other.dtype.char)
        if self.ndim == 2:
            result_shape = (other.shape[1], self.shape[0])
            col = self.col
            row = self.row
        elif self.ndim == 1:
            result_shape = (other.shape[1],)
            col = self.indices[0]
            row = np.zeros_like(col)
        else:
            raise NotImplementedError(
                f"coo_matvec not implemented for ndim={self.ndim}")

        result = np.zeros(result_shape, dtype=result_dtype)
        for i, other_col in enumerate(other.T):
            coo_matvec(self.nnz, row, col, self.data, other_col, result[i:i + 1])
        return result.T.view(type=type(other))


def _ravel_indices(indices, shape, order='C'):
    """Like np.ravel_multi_index, but avoids some overflow issues."""
    if len(indices) == 1:
        return indices[0]
    # Handle overflow as in https://github.com/scipy/scipy/pull/9132
    if len(indices) == 2:
        nrows, ncols = shape
        row, col = indices
        if order == 'C':
            maxval = (ncols * max(0, nrows - 1) + max(0, ncols - 1))
            idx_dtype = get_index_dtype(maxval=maxval)
            return np.multiply(ncols, row, dtype=idx_dtype) + col
        elif order == 'F':
            maxval = (nrows * max(0, ncols - 1) + max(0, nrows - 1))
            idx_dtype = get_index_dtype(maxval=maxval)
            return np.multiply(nrows, col, dtype=idx_dtype) + row
        else:
            raise ValueError("'order' must be 'C' or 'F'")
    return np.ravel_multi_index(indices, shape, order=order)


def isspmatrix_coo(x):
    """Is `x` of coo_matrix type?

    Parameters
    ----------
    x
        object to check for being a coo matrix

    Returns
    -------
    bool
        True if `x` is a coo matrix, False otherwise

    Examples
    --------
    >>> from scipy.sparse import coo_array, coo_matrix, csr_matrix, isspmatrix_coo
    >>> isspmatrix_coo(coo_matrix([[5]]))
    True
    >>> isspmatrix_coo(coo_array([[5]]))
    False
    >>> isspmatrix_coo(csr_matrix([[5]]))
    False
    """
    return isinstance(x, coo_matrix)


# This namespace class separates array from matrix with isinstance
class coo_array(_coo_base, sparray):
    """
    A sparse array in COOrdinate format.

    Also known as the 'ijv' or 'triplet' format.

    This can be instantiated in several ways:
        coo_array(D)
            where D is an ndarray

        coo_array(S)
            with another sparse array or matrix S (equivalent to S.tocoo())

        coo_array(shape, [dtype])
            to construct an empty sparse array with shape `shape`
            dtype is optional, defaulting to dtype='d'.

        coo_array((data, indices), [shape])
            to construct from existing data and index arrays:
                1. data[:]       the entries of the sparse array, in any order
                2. indices[i][:] the axis-i indices of the data entries

            Where ``A[indices] = data``, and indices is a tuple of index arrays.
            When shape is not specified, it is inferred from the index arrays.

    Attributes
    ----------
    dtype : dtype
        Data type of the sparse array
    shape : tuple of integers
        Shape of the sparse array
    ndim : int
        Number of dimensions of the sparse array
    nnz
    size
    data
        COO format data array of the sparse array
    indices
        COO format tuple of index arrays
    has_canonical_format : bool
        Whether the matrix has sorted indices and no duplicates
    format
    T

    Notes
    -----

    Sparse arrays can be used in arithmetic operations: they support
    addition, subtraction, multiplication, division, and matrix power.

    Advantages of the COO format
        - facilitates fast conversion among sparse formats
        - permits duplicate entries (see example)
        - very fast conversion to and from CSR/CSC formats

    Disadvantages of the COO format
        - does not directly support:
            + arithmetic operations
            + slicing

    Intended Usage
        - COO is a fast format for constructing sparse arrays
        - Once a COO array has been constructed, convert to CSR or
          CSC format for fast arithmetic and matrix vector operations
        - By default when converting to CSR or CSC format, duplicate (i,j)
          entries will be summed together.  This facilitates efficient
          construction of finite element matrices and the like. (see example)

    Canonical format
        - Entries and indices sorted by row, then column.
        - There are no duplicate entries (i.e. duplicate (i,j) locations)
        - Data arrays MAY have explicit zeros.

    Examples
    --------

    >>> # Constructing an empty sparse array
    >>> import numpy as np
    >>> from scipy.sparse import coo_array
    >>> coo_array((3, 4), dtype=np.int8).toarray()
    array([[0, 0, 0, 0],
           [0, 0, 0, 0],
           [0, 0, 0, 0]], dtype=int8)

    >>> # Constructing a sparse array using ijv format
    >>> row  = np.array([0, 3, 1, 0])
    >>> col  = np.array([0, 3, 1, 2])
    >>> data = np.array([4, 5, 7, 9])
    >>> coo_array((data, (row, col)), shape=(4, 4)).toarray()
    array([[4, 0, 9, 0],
           [0, 7, 0, 0],
           [0, 0, 0, 0],
           [0, 0, 0, 5]])

    >>> # Constructing a sparse array with duplicate indices
    >>> row  = np.array([0, 0, 1, 3, 1, 0, 0])
    >>> col  = np.array([0, 2, 1, 3, 1, 0, 0])
    >>> data = np.array([1, 1, 1, 1, 1, 1, 1])
    >>> coo = coo_array((data, (row, col)), shape=(4, 4))
    >>> # Duplicate indices are maintained until implicitly or explicitly summed
    >>> np.max(coo.data)
    1
    >>> coo.toarray()
    array([[3, 0, 1, 0],
           [0, 2, 0, 0],
           [0, 0, 0, 0],
           [0, 0, 0, 1]])

    """


class coo_matrix(spmatrix, _coo_base):
    """
    A sparse matrix in COOrdinate format.

    Also known as the 'ijv' or 'triplet' format.

    This can be instantiated in several ways:
        coo_matrix(D)
            where D is a 2-D ndarray

        coo_matrix(S)
            with another sparse array or matrix S (equivalent to S.tocoo())

        coo_matrix((M, N), [dtype])
            to construct an empty matrix with shape (M, N)
            dtype is optional, defaulting to dtype='d'.

        coo_matrix((data, (i, j)), [shape=(M, N)])
            to construct from three arrays:
                1. data[:]   the entries of the matrix, in any order
                2. i[:]      the row indices of the matrix entries
                3. j[:]      the column indices of the matrix entries

            Where ``A[i[k], j[k]] = data[k]``.  When shape is not
            specified, it is inferred from the index arrays

    Attributes
    ----------
    dtype : dtype
        Data type of the matrix
    shape : 2-tuple
        Shape of the matrix
    ndim : int
        Number of dimensions (this is always 2)
    nnz
    size
    data
        COO format data array of the matrix
    row
        COO format row index array of the matrix
    col
        COO format column index array of the matrix
    has_canonical_format : bool
        Whether the matrix has sorted indices and no duplicates
    format
    T

    Notes
    -----

    Sparse matrices can be used in arithmetic operations: they support
    addition, subtraction, multiplication, division, and matrix power.

    Advantages of the COO format
        - facilitates fast conversion among sparse formats
        - permits duplicate entries (see example)
        - very fast conversion to and from CSR/CSC formats

    Disadvantages of the COO format
        - does not directly support:
            + arithmetic operations
            + slicing

    Intended Usage
        - COO is a fast format for constructing sparse matrices
        - Once a COO matrix has been constructed, convert to CSR or
          CSC format for fast arithmetic and matrix vector operations
        - By default when converting to CSR or CSC format, duplicate (i,j)
          entries will be summed together.  This facilitates efficient
          construction of finite element matrices and the like. (see example)

    Canonical format
        - Entries and indices sorted by row, then column.
        - There are no duplicate entries (i.e. duplicate (i,j) locations)
        - Data arrays MAY have explicit zeros.

    Examples
    --------

    >>> # Constructing an empty matrix
    >>> import numpy as np
    >>> from scipy.sparse import coo_matrix
    >>> coo_matrix((3, 4), dtype=np.int8).toarray()
    array([[0, 0, 0, 0],
           [0, 0, 0, 0],
           [0, 0, 0, 0]], dtype=int8)

    >>> # Constructing a matrix using ijv format
    >>> row  = np.array([0, 3, 1, 0])
    >>> col  = np.array([0, 3, 1, 2])
    >>> data = np.array([4, 5, 7, 9])
    >>> coo_matrix((data, (row, col)), shape=(4, 4)).toarray()
    array([[4, 0, 9, 0],
           [0, 7, 0, 0],
           [0, 0, 0, 0],
           [0, 0, 0, 5]])

    >>> # Constructing a matrix with duplicate indices
    >>> row  = np.array([0, 0, 1, 3, 1, 0, 0])
    >>> col  = np.array([0, 2, 1, 3, 1, 0, 0])
    >>> data = np.array([1, 1, 1, 1, 1, 1, 1])
    >>> coo = coo_matrix((data, (row, col)), shape=(4, 4))
    >>> # Duplicate indices are maintained until implicitly or explicitly summed
    >>> np.max(coo.data)
    1
    >>> coo.toarray()
    array([[3, 0, 1, 0],
           [0, 2, 0, 0],
           [0, 0, 0, 0],
           [0, 0, 0, 1]])

    """

    def __setstate__(self, state):
        if 'indices' not in state:
            # For retro-compatibility with the previous attributes
            # storing nnz coordinates for 2D COO matrix.
            state['indices'] = (state.pop('row'), state.pop('col'))
        self.__dict__.update(state)<|MERGE_RESOLUTION|>--- conflicted
+++ resolved
@@ -82,14 +82,8 @@
 
                 self._shape = check_shape(M.shape, allow_ndim=is_array)
                 if shape is not None:
-<<<<<<< HEAD
                     if check_shape(shape, allow_ndim=is_array) != self._shape:
-                        raise ValueError('inconsistent shapes: %s != %s' %
-                                         (shape, self._shape))
-=======
-                    if check_shape(shape) != self._shape:
                         raise ValueError(f'inconsistent shapes: {shape} != {self._shape}')
->>>>>>> a182c1e6
                 index_dtype = self._get_index_dtype(maxval=max(self._shape))
                 indices = M.nonzero()
                 self.indices = tuple(idx.astype(index_dtype, copy=False)
