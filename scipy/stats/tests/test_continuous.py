import itertools as it
import os
import pickle
from copy import deepcopy

import numpy as np
from numpy import inf
import pytest
from numpy.testing import assert_allclose, assert_equal
from hypothesis import strategies, given, reproduce_failure, settings  # noqa: F401
import hypothesis.extra.numpy as npst

from scipy import special
from scipy import stats
from scipy.stats._fit import _kolmogorov_smirnov
from scipy.stats._ksstats import kolmogn
from scipy.stats import qmc
from scipy.stats._distr_params import distcont, distdiscrete
from scipy.stats._distribution_infrastructure import (
    _Domain, _RealInterval, _Parameter, _Parameterization, _RealParameter,
    ContinuousDistribution, ShiftedScaledDistribution, _fiinfo,
    _generate_domain_support, Mixture)
from scipy.stats._new_distributions import StandardNormal, _LogUniform, _Gamma
from scipy.stats._new_distributions import DiscreteDistribution
from scipy.stats import Normal, Uniform, Binomial


class Test_RealInterval:
    rng = np.random.default_rng(349849812549824)

    def test_iv(self):
        domain = _RealInterval(endpoints=('a', 'b'))
        message = "The endpoints of the distribution are defined..."
        with pytest.raises(TypeError, match=message):
            domain.get_numerical_endpoints(dict)


    @pytest.mark.parametrize('x', [rng.uniform(10, 10, size=(2, 3, 4)),
                                   -np.inf, np.pi])
    def test_contains_simple(self, x):
        # Test `contains` when endpoints are defined by constants
        a, b = -np.inf, np.pi
        domain = _RealInterval(endpoints=(a, b), inclusive=(False, True))
        assert_equal(domain.contains(x), (a < x) & (x <= b))

    @pytest.mark.slow
    @given(shapes=npst.mutually_broadcastable_shapes(num_shapes=3, min_side=0),
           inclusive_a=strategies.booleans(),
           inclusive_b=strategies.booleans(),
           data=strategies.data())
    @pytest.mark.thread_unsafe
    def test_contains(self, shapes, inclusive_a, inclusive_b, data):
        # Test `contains` when endpoints are defined by parameters
        input_shapes, result_shape = shapes
        shape_a, shape_b, shape_x = input_shapes

        # Without defining min and max values, I spent forever trying to set
        # up a valid test without overflows or similar just drawing arrays.
        a_elements = dict(allow_nan=False, allow_infinity=False,
                          min_value=-1e3, max_value=1)
        b_elements = dict(allow_nan=False, allow_infinity=False,
                          min_value=2, max_value=1e3)
        a = data.draw(npst.arrays(npst.floating_dtypes(),
                                  shape_a, elements=a_elements))
        b = data.draw(npst.arrays(npst.floating_dtypes(),
                                  shape_b, elements=b_elements))
        # ensure some points are to the left, some to the right, and some
        # are exactly on the boundary
        d = b - a
        x = np.concatenate([np.linspace(a-d, a, 10),
                            np.linspace(a, b, 10),
                            np.linspace(b, b+d, 10)])
        # Domain is defined by two parameters, 'a' and 'b'
        domain = _RealInterval(endpoints=('a', 'b'),
                             inclusive=(inclusive_a, inclusive_b))
        domain.define_parameters(_RealParameter('a', domain=_RealInterval()),
                                 _RealParameter('b', domain=_RealInterval()))
        # Check that domain and string evaluation give the same result
        res = domain.contains(x, dict(a=a, b=b))

        # Apparently, `np.float16([2]) < np.float32(2.0009766)` is False
        # but `np.float16([2]) < np.float32([2.0009766])` is True
        # dtype = np.result_type(a.dtype, b.dtype, x.dtype)
        # a, b, x = a.astype(dtype), b.astype(dtype), x.astype(dtype)
        # unclear whether we should be careful about this, since it will be
        # fixed with NEP50. Just do what makes the test pass.
        left_comparison = '<=' if inclusive_a else '<'
        right_comparison = '<=' if inclusive_b else '<'
        ref = eval(f'(a {left_comparison} x) & (x {right_comparison} b)')
        assert_equal(res, ref)

    @pytest.mark.parametrize("inclusive", list(it.product([True, False], repeat=2)))
    @pytest.mark.parametrize("a,b", [(0, 1), (3, 1)])
    def test_contains_function_endpoints(self, inclusive, a, b):
        # Test `contains` when endpoints are defined by functions.
        endpoints = (lambda a, b: (a - b) / 2, lambda a, b: (a + b) / 2)
        domain = _RealInterval(endpoints=endpoints, inclusive=inclusive)
        x = np.asarray([(a - 2*b)/2, (a - b)/2, a/2, (a + b)/2, (a + 2*b)/2])
        res = domain.contains(x, dict(a=a, b=b))

        numerical_endpoints = ((a - b) / 2, (a + b) / 2)
        assert numerical_endpoints == domain.get_numerical_endpoints(dict(a=a, b=b))
        alpha, beta = numerical_endpoints

        above_left = alpha <= x if inclusive[0] else alpha < x
        below_right = x <= beta if inclusive[1] else x < beta
        ref = above_left & below_right
        assert_equal(res, ref)


    @pytest.mark.parametrize('case', [
        (-np.inf, np.pi, False, True, r"(-\infty, \pi]"),
        ('a', 5, True, False, "[a, 5)")
    ])
    def test_str(self, case):
        domain = _RealInterval(endpoints=case[:2], inclusive=case[2:4])
        assert str(domain) == case[4]

    @pytest.mark.slow
    @given(a=strategies.one_of(
        strategies.decimals(allow_nan=False),
        strategies.characters(whitelist_categories="L"),  # type: ignore[arg-type]
        strategies.sampled_from(list(_Domain.symbols))),
           b=strategies.one_of(
        strategies.decimals(allow_nan=False),
        strategies.characters(whitelist_categories="L"),  # type: ignore[arg-type]
        strategies.sampled_from(list(_Domain.symbols))),
           inclusive_a=strategies.booleans(),
           inclusive_b=strategies.booleans(),
           )
    @pytest.mark.thread_unsafe
    def test_str2(self, a, b, inclusive_a, inclusive_b):
        # I wrote this independently from the implementation of __str__, but
        # I imagine it looks pretty similar to __str__.
        a = _Domain.symbols.get(a, a)
        b = _Domain.symbols.get(b, b)
        left_bracket = '[' if inclusive_a else '('
        right_bracket = ']' if inclusive_b else ')'
        domain = _RealInterval(endpoints=(a, b),
                             inclusive=(inclusive_a, inclusive_b))
        ref = f"{left_bracket}{a}, {b}{right_bracket}"
        assert str(domain) == ref

    def test_symbols_gh22137(self):
        # `symbols` was accidentally shared between instances originally
        # Check that this is no longer the case
        domain1 = _RealInterval(endpoints=(0, 1))
        domain2 = _RealInterval(endpoints=(0, 1))
        assert domain1.symbols is not domain2.symbols


def draw_distribution_from_family(family, data, rng, proportions, min_side=0):
    # If the distribution has parameters, choose a parameterization and
    # draw broadcastable shapes for the parameter arrays.
    n_parameterizations = family._num_parameterizations()
    if n_parameterizations > 0:
        i = data.draw(strategies.integers(0, max_value=n_parameterizations-1))
        n_parameters = family._num_parameters(i)
        shapes, result_shape = data.draw(
            npst.mutually_broadcastable_shapes(num_shapes=n_parameters,
                                               min_side=min_side))
        dist = family._draw(shapes, rng=rng, proportions=proportions,
                            i_parameterization=i)
    else:
        dist = family._draw(rng=rng)
        result_shape = tuple()

    # Draw a broadcastable shape for the arguments, and draw values for the
    # arguments.
    x_shape = data.draw(npst.broadcastable_shapes(result_shape,
                                                  min_side=min_side))
    x = dist._variable.draw(x_shape, parameter_values=dist._parameters,
                            proportions=proportions, rng=rng, region='typical')
    x_result_shape = np.broadcast_shapes(x_shape, result_shape)
    y_shape = data.draw(npst.broadcastable_shapes(x_result_shape,
                                                  min_side=min_side))
    y = dist._variable.draw(y_shape, parameter_values=dist._parameters,
                            proportions=proportions, rng=rng, region='typical')
    xy_result_shape = np.broadcast_shapes(y_shape, x_result_shape)
    p_domain = _RealInterval((0, 1), (True, True))
    p_var = _RealParameter('p', domain=p_domain)
    p = p_var.draw(x_shape, proportions=proportions, rng=rng)
    with np.errstate(divide='ignore', invalid='ignore'):
        logp = np.log(p)

    return dist, x, y, p, logp, result_shape, x_result_shape, xy_result_shape


continuous_families = [
    StandardNormal,
    Normal,
    Uniform,
    _LogUniform
]

discrete_families = [
    Binomial,
]

families = continuous_families + discrete_families


class TestDistributions:
    @pytest.mark.fail_slow(60)  # need to break up check_moment_funcs
    @settings(max_examples=20)
    @pytest.mark.parametrize('family', families)
    @given(data=strategies.data(), seed=strategies.integers(min_value=0))
    @pytest.mark.thread_unsafe
    def test_support_moments_sample(self, family, data, seed):
        rng = np.random.default_rng(seed)

        # relative proportions of valid, endpoint, out of bounds, and NaN params
        proportions = (0.7, 0.1, 0.1, 0.1)
        tmp = draw_distribution_from_family(family, data, rng, proportions)
        dist, x, y, p, logp, result_shape, x_result_shape, xy_result_shape = tmp
        sample_shape = data.draw(npst.array_shapes(min_dims=0, min_side=0,
                                                   max_side=20))

        with np.errstate(invalid='ignore', divide='ignore'):
            check_support(dist)
            check_moment_funcs(dist, result_shape)  # this needs to get split up
            check_sample_shape_NaNs(dist, 'sample', sample_shape, result_shape, rng)
            qrng = qmc.Halton(d=1, seed=rng)
            check_sample_shape_NaNs(dist, 'sample', sample_shape, result_shape, qrng)

    @pytest.mark.fail_slow(10)
    @pytest.mark.parametrize('family', families)
    @pytest.mark.parametrize('func, methods, arg',
                             [('entropy', {'log/exp', 'quadrature'}, None),
                              ('logentropy', {'log/exp', 'quadrature'}, None),
                              ('median', {'icdf'}, None),
                              ('mode', {'optimization'}, None),
                              ('mean', {'cache'}, None),
                              ('variance', {'cache'}, None),
                              ('skewness', {'cache'}, None),
                              ('kurtosis', {'cache'}, None),
                              ('pdf', {'log/exp'}, 'x'),
                              ('logpdf', {'log/exp'}, 'x'),
                              ('logcdf', {'log/exp', 'complement', 'quadrature'}, 'x'),
                              ('cdf', {'log/exp', 'complement', 'quadrature'}, 'x'),
                              ('logccdf', {'log/exp', 'complement', 'quadrature'}, 'x'),
                              ('ccdf', {'log/exp', 'complement', 'quadrature'}, 'x'),
                              ('ilogccdf', {'complement', 'inversion'}, 'logp'),
                              ('iccdf', {'complement', 'inversion'}, 'p'),
                              ])
    @settings(max_examples=20)
    @given(data=strategies.data(), seed=strategies.integers(min_value=0))
    @pytest.mark.thread_unsafe
    def test_funcs(self, family, data, seed, func, methods, arg):
        if family == Uniform and func == 'mode':
            pytest.skip("Mode is not unique; `method`s disagree.")

        rng = np.random.default_rng(seed)

        # relative proportions of valid, endpoint, out of bounds, and NaN params
        proportions = (0.7, 0.1, 0.1, 0.1)
        tmp = draw_distribution_from_family(family, data, rng, proportions)
        dist, x, y, p, logp, result_shape, x_result_shape, xy_result_shape = tmp

        args = {'x': x, 'p': p, 'logp': p}
        with np.errstate(invalid='ignore', divide='ignore', over='ignore'):
            if arg is None:
                check_dist_func(dist, func, None, result_shape, methods)
            elif arg in args:
                check_dist_func(dist, func, args[arg], x_result_shape, methods)

        if func == 'variance':
            assert_allclose(dist.standard_deviation()**2, dist.variance())

        # invalid and divide are to be expected; maybe look into over
        with np.errstate(invalid='ignore', divide='ignore', over='ignore'):
            if not isinstance(dist, ShiftedScaledDistribution):
                if func == 'cdf':
                    methods = {'quadrature'}
                    check_cdf2(dist, False, x, y, xy_result_shape, methods)
                    check_cdf2(dist, True, x, y, xy_result_shape, methods)
                elif func == 'ccdf':
                    methods = {'addition'}
                    check_ccdf2(dist, False, x, y, xy_result_shape, methods)
                    check_ccdf2(dist, True, x, y, xy_result_shape, methods)

    @pytest.mark.thread_unsafe
    def test_plot(self):
        try:
            import matplotlib.pyplot as plt
        except ImportError:
            return

        X = Uniform(a=0., b=1.)
        ax = X.plot()
        assert ax == plt.gca()

    @pytest.mark.parametrize('method_name', ['cdf', 'ccdf'])
    def test_complement_safe(self, method_name):
        X = stats.Normal()
        X.tol = 1e-12
        p = np.asarray([1e-4, 1e-3])
        func = getattr(X, method_name)
        ifunc = getattr(X, 'i'+method_name)
        x = ifunc(p, method='formula')
        p1 = func(x, method='complement_safe')
        p2 = func(x, method='complement')
        assert_equal(p1[1], p2[1])
        assert p1[0] != p2[0]
        assert_allclose(p1[0], p[0], rtol=X.tol)

    @pytest.mark.parametrize('method_name', ['cdf', 'ccdf'])
    def test_icomplement_safe(self, method_name):
        X = stats.Normal()
        X.tol = 1e-12
        p = np.asarray([1e-4, 1e-3])
        func = getattr(X, method_name)
        ifunc = getattr(X, 'i'+method_name)
        x1 = ifunc(p, method='complement_safe')
        x2 = ifunc(p, method='complement')
        assert_equal(x1[1], x2[1])
        assert x1[0] != x2[0]
        assert_allclose(func(x1[0]), p[0], rtol=X.tol)

    def test_subtraction_safe(self):
        X = stats.Normal()
        X.tol = 1e-12

        # Regular subtraction is fine in either tail (and of course, across tails)
        x = [-11, -10, 10, 11]
        y = [-10, -11, 11, 10]
        p0 = X.cdf(x, y, method='quadrature')
        p1 = X.cdf(x, y, method='subtraction_safe')
        p2 = X.cdf(x, y, method='subtraction')
        assert_equal(p2, p1)
        assert_allclose(p1, p0, rtol=X.tol)

        # Safe subtraction is needed in special cases
        x = np.asarray([-1e-20, -1e-21, 1e-20, 1e-21, -1e-20])
        y = np.asarray([-1e-21, -1e-20, 1e-21, 1e-20, 1e-20])


        p0 = X.pdf(0)*(y-x)
        p1 = X.cdf(x, y, method='subtraction_safe')
        p2 = X.cdf(x, y, method='subtraction')
        assert_equal(p2, 0)
        assert_allclose(p1, p0, rtol=X.tol)

    def test_logentropy_safe(self):
        # simulate an `entropy` calculation over/underflowing with extreme parameters
        class _Normal(stats.Normal):
            def _entropy_formula(self, **params):
                out = np.asarray(super()._entropy_formula(**params))
                out[0] = 0
                out[-1] = np.inf
                return out

        X = _Normal(sigma=[1, 2, 3])
        with np.errstate(divide='ignore'):
            res1 = X.logentropy(method='logexp_safe')
            res2 = X.logentropy(method='logexp')
        ref = X.logentropy(method='quadrature')
        i_fl = [0, -1]  # first and last
        assert np.isinf(res2[i_fl]).all()
        assert res1[1] == res2[1]
        # quadrature happens to be perfectly accurate on some platforms
        # assert res1[1] != ref[1]
        assert_equal(res1[i_fl], ref[i_fl])

    def test_logcdf2_safe(self):
        # test what happens when 2-arg `cdf` underflows
        X = stats.Normal(sigma=[1, 2, 3])
        x = [-301, 1, 300]
        y = [-300, 2, 301]
        with np.errstate(divide='ignore'):
            res1 = X.logcdf(x, y, method='logexp_safe')
            res2 = X.logcdf(x, y, method='logexp')
        ref = X.logcdf(x, y, method='quadrature')
        i_fl = [0, -1]  # first and last
        assert np.isinf(res2[i_fl]).all()
        assert res1[1] == res2[1]
        # quadrature happens to be perfectly accurate on some platforms
        # assert res1[1] != ref[1]
        assert_equal(res1[i_fl], ref[i_fl])

    @pytest.mark.parametrize('method_name', ['logcdf', 'logccdf'])
    def test_logexp_safe(self, method_name):
        # test what happens when `cdf`/`ccdf` underflows
        X = stats.Normal(sigma=2)
        x = [-301, 1] if method_name == 'logcdf' else [301, 1]
        func = getattr(X, method_name)
        with np.errstate(divide='ignore'):
            res1 = func(x, method='logexp_safe')
            res2 = func(x, method='logexp')
        ref = func(x, method='quadrature')
        assert res1[0] == ref[0]
        assert res1[0] != res2[0]
        assert res1[1] == res2[1]
        assert res1[1] != ref[1]

def check_sample_shape_NaNs(dist, fname, sample_shape, result_shape, rng):
    full_shape = sample_shape + result_shape
    if fname == 'sample':
        sample_method = dist.sample

    methods = {'inverse_transform'}
    if dist._overrides(f'_{fname}_formula') and not isinstance(rng, qmc.QMCEngine):
        methods.add('formula')

    for method in methods:
        res = sample_method(sample_shape, method=method, rng=rng)
        valid_parameters = np.broadcast_to(get_valid_parameters(dist),
                                           res.shape)
        assert_equal(res.shape, full_shape)
        np.testing.assert_equal(res.dtype, dist._dtype)

        if full_shape == ():
            # NumPy random makes a distinction between a 0d array and a scalar.
            # In stats, we consistently turn 0d arrays into scalars, so
            # maintain that behavior here. (With Array API arrays, this will
            # change.)
            assert np.isscalar(res)
        assert np.all(np.isfinite(res[valid_parameters]))
        assert_equal(res[~valid_parameters], np.nan)

        sample1 = sample_method(sample_shape, method=method, rng=42)
        sample2 = sample_method(sample_shape, method=method, rng=42)
        if not isinstance(dist, DiscreteDistribution):
            # The idea is that it's very unlikely that the random sample
            # for a randomly chosen seed will match that for seed 42,
            # but it is not so unlikely if `dist` is a discrete distribution.
            assert not np.any(np.equal(res, sample1))
        assert_equal(sample1, sample2)


def check_support(dist):
    a, b = dist.support()
    check_nans_and_edges(dist, 'support', None, a)
    check_nans_and_edges(dist, 'support', None, b)
    assert a.shape == dist._shape
    assert b.shape == dist._shape
    assert a.dtype == dist._dtype
    assert b.dtype == dist._dtype


def check_dist_func(dist, fname, arg, result_shape, methods):
    # Check that all computation methods of all distribution functions agree
    # with one another, effectively testing the correctness of the generic
    # computation methods and confirming the consistency of specific
    # distributions with their pdf/logpdf.

    args = tuple() if arg is None else (arg,)
    methods = methods.copy()

    if "cache" in methods:
        # If "cache" is specified before the value has been evaluated, it
        # raises an error. After the value is evaluated, it will succeed.
        with pytest.raises(NotImplementedError):
            getattr(dist, fname)(*args, method="cache")

    ref = getattr(dist, fname)(*args)
    check_nans_and_edges(dist, fname, arg, ref)

    # Remove this after fixing `draw`
    tol_override = {'atol': 1e-15}
    # Mean can be 0, which makes logmean -inf.
    if fname in {'logmean', 'mean', 'logskewness', 'skewness'}:
        tol_override = {'atol': 1e-15}
    elif fname in {'mode'}:
        # can only expect about half of machine precision for optimization
        # because math
        tol_override = {'atol': 1e-6}
    elif fname in {'logcdf'}:  # gh-22276
        tol_override = {'rtol': 2e-7}

    if dist._overrides(f'_{fname}_formula'):
        methods.add('formula')

    np.testing.assert_equal(ref.shape, result_shape)
    # Until we convert to array API, let's do the familiar thing:
    # 0d things are scalars, not arrays
    if result_shape == tuple():
        assert np.isscalar(ref)

    for method in methods:
        res = getattr(dist, fname)(*args, method=method)
        if 'log' in fname:
            np.testing.assert_allclose(np.exp(res), np.exp(ref),
                                       **tol_override)
        else:
            np.testing.assert_allclose(res, ref, **tol_override)

        # for now, make sure dtypes are consistent; later, we can check whether
        # they are correct.
        np.testing.assert_equal(res.dtype, ref.dtype)
        np.testing.assert_equal(res.shape, result_shape)
        if result_shape == tuple():
            assert np.isscalar(res)

def check_cdf2(dist, log, x, y, result_shape, methods):
    # Specialized test for 2-arg cdf since the interface is a bit different
    # from the other methods. Here, we'll use 1-arg cdf as a reference, and
    # since we have already checked 1-arg cdf in `check_nans_and_edges`, this
    # checks the equivalent of both `check_dist_func` and
    # `check_nans_and_edges`.
    methods = methods.copy()

    if log:
        if dist._overrides('_logcdf2_formula'):
            methods.add('formula')
        if dist._overrides('_logcdf_formula') or dist._overrides('_logccdf_formula'):
            methods.add('subtraction')
        if (dist._overrides('_cdf_formula')
                or dist._overrides('_ccdf_formula')):
            methods.add('log/exp')
    else:
        if dist._overrides('_cdf2_formula'):
            methods.add('formula')
        if dist._overrides('_cdf_formula') or dist._overrides('_ccdf_formula'):
            methods.add('subtraction')
        if (dist._overrides('_logcdf_formula')
                or dist._overrides('_logccdf_formula')):
            methods.add('log/exp')

    ref = dist.cdf(y) - dist.cdf(x)
    np.testing.assert_equal(ref.shape, result_shape)

    if result_shape == tuple():
        assert np.isscalar(ref)

    for method in methods:
        if isinstance(dist, DiscreteDistribution):
            message = ("Two argument cdf functions are currently only supported for "
                       "continuous distributions.")
            with pytest.raises(NotImplementedError, match=message):
                res = (np.exp(dist.logcdf(x, y, method=method)) if log
                       else dist.cdf(x, y, method=method))
            continue
        res = (np.exp(dist.logcdf(x, y, method=method)) if log
               else dist.cdf(x, y, method=method))
        np.testing.assert_allclose(res, ref, atol=1e-14)
        if log:
            np.testing.assert_equal(res.dtype, (ref + 0j).dtype)
        else:
            np.testing.assert_equal(res.dtype, ref.dtype)
        np.testing.assert_equal(res.shape, result_shape)
        if result_shape == tuple():
            assert np.isscalar(res)


def check_ccdf2(dist, log, x, y, result_shape, methods):
    # Specialized test for 2-arg ccdf since the interface is a bit different
    # from the other methods. Could be combined with check_cdf2 above, but
    # writing it separately is simpler.
    methods = methods.copy()

    if dist._overrides(f'_{"log" if log else ""}ccdf2_formula'):
        methods.add('formula')

    ref = dist.cdf(x) + dist.ccdf(y)
    np.testing.assert_equal(ref.shape, result_shape)

    if result_shape == tuple():
        assert np.isscalar(ref)

    for method in methods:
        message = ("Two argument cdf functions are currently only supported for "
                   "continuous distributions.")
        if isinstance(dist, DiscreteDistribution):
            with pytest.raises(NotImplementedError, match=message):
                res = (np.exp(dist.logccdf(x, y, method=method)) if log
                       else dist.ccdf(x, y, method=method))
            continue
        res = (np.exp(dist.logccdf(x, y, method=method)) if log
               else dist.ccdf(x, y, method=method))
        np.testing.assert_allclose(res, ref, atol=1e-14)
        np.testing.assert_equal(res.dtype, ref.dtype)
        np.testing.assert_equal(res.shape, result_shape)
        if result_shape == tuple():
            assert np.isscalar(res)


def check_nans_and_edges(dist, fname, arg, res):

    valid_parameters = get_valid_parameters(dist)
    if fname in {'icdf', 'iccdf'}:
        arg_domain = _RealInterval(endpoints=(0, 1), inclusive=(True, True))
    elif fname in {'ilogcdf', 'ilogccdf'}:
        arg_domain = _RealInterval(endpoints=(-inf, 0), inclusive=(True, True))
    else:
        arg_domain = dist._variable.domain

    classified_args = classify_arg(dist, arg, arg_domain)
    valid_parameters, *classified_args = np.broadcast_arrays(valid_parameters,
                                                             *classified_args)
    valid_arg, endpoint_arg, outside_arg, nan_arg = classified_args
    all_valid = valid_arg & valid_parameters

    # Check NaN pattern and edge cases
    assert_equal(res[~valid_parameters], np.nan)
    assert_equal(res[nan_arg], np.nan)

    a, b = dist.support()
    a = np.broadcast_to(a, res.shape)
    b = np.broadcast_to(b, res.shape)

    outside_arg_minus = (outside_arg == -1) & valid_parameters
    outside_arg_plus = (outside_arg == 1) & valid_parameters
    endpoint_arg_minus = (endpoint_arg == -1) & valid_parameters
    endpoint_arg_plus = (endpoint_arg == 1) & valid_parameters

    is_discrete = isinstance(dist, DiscreteDistribution)
    # Writing this independently of how the are set in the distribution
    # infrastructure. That is very compact; this is very verbose.
    if fname in {'logpdf'}:
        assert_equal(res[outside_arg_minus], -np.inf)
        assert_equal(res[outside_arg_plus], -np.inf)
        ref = -np.inf if not is_discrete else np.inf
        assert_equal(res[endpoint_arg_minus & ~valid_arg], ref)
        assert_equal(res[endpoint_arg_plus & ~valid_arg], ref)
    elif fname in {'pdf'}:
        assert_equal(res[outside_arg_minus], 0)
        assert_equal(res[outside_arg_plus], 0)
        ref = 0 if not is_discrete else np.inf
        assert_equal(res[endpoint_arg_minus & ~valid_arg], ref)
        assert_equal(res[endpoint_arg_plus & ~valid_arg], ref)
    elif fname in {'logcdf'} and not is_discrete:
        assert_equal(res[outside_arg_minus], -inf)
        assert_equal(res[outside_arg_plus], 0)
        assert_equal(res[endpoint_arg_minus], -inf)
        assert_equal(res[endpoint_arg_plus], 0)
    elif fname in {'cdf'} and not is_discrete:
        assert_equal(res[outside_arg_minus], 0)
        assert_equal(res[outside_arg_plus], 1)
        assert_equal(res[endpoint_arg_minus], 0)
        assert_equal(res[endpoint_arg_plus], 1)
    elif fname in {'logccdf'} and not is_discrete:
        assert_equal(res[outside_arg_minus], 0)
        assert_equal(res[outside_arg_plus], -inf)
        assert_equal(res[endpoint_arg_minus], 0)
        assert_equal(res[endpoint_arg_plus], -inf)
    elif fname in {'ccdf'} and not is_discrete:
        assert_equal(res[outside_arg_minus], 1)
        assert_equal(res[outside_arg_plus], 0)
        assert_equal(res[endpoint_arg_minus], 1)
        assert_equal(res[endpoint_arg_plus], 0)
    elif fname in {'ilogcdf', 'icdf'} and not is_discrete:
        assert_equal(res[outside_arg == -1], np.nan)
        assert_equal(res[outside_arg == 1], np.nan)
        assert_equal(res[endpoint_arg == -1], a[endpoint_arg == -1])
        assert_equal(res[endpoint_arg == 1], b[endpoint_arg == 1])
    elif fname in {'ilogccdf', 'iccdf'} and not is_discrete:
        assert_equal(res[outside_arg == -1], np.nan)
        assert_equal(res[outside_arg == 1], np.nan)
        assert_equal(res[endpoint_arg == -1], b[endpoint_arg == -1])
        assert_equal(res[endpoint_arg == 1], a[endpoint_arg == 1])

    exclude = {'logmean', 'mean', 'logskewness', 'skewness', 'support'}
    if isinstance(dist, DiscreteDistribution):
        exclude.update({'pdf', 'logpdf'})

    if (
            fname not in exclude
            and not (isinstance(dist, Binomial)
                     and np.any((dist.n == 0) | (dist.p == 0) | (dist.p == 1)))):
        # This can fail in degenerate case where Binomial distribution is a point
        # distribution. Further on, we could factor out an is_degenerate function
        # for the tests, or think about storing info about degeneracy in the
        # instances.
        assert np.isfinite(res[all_valid & (endpoint_arg == 0)]).all()


def check_moment_funcs(dist, result_shape):
    # Check that all computation methods of all distribution functions agree
    # with one another, effectively testing the correctness of the generic
    # computation methods and confirming the consistency of specific
    # distributions with their pdf/logpdf.

    atol = 1e-9  # make this tighter (e.g. 1e-13) after fixing `draw`

    def check(order, kind, method=None, ref=None, success=True):
        if success:
            res = dist.moment(order, kind, method=method)
            assert_allclose(res, ref, atol=atol*10**order)
            assert res.shape == ref.shape
        else:
            with pytest.raises(NotImplementedError):
                dist.moment(order, kind, method=method)

    def has_formula(order, kind):
        formula_name = f'_moment_{kind}_formula'
        overrides = dist._overrides(formula_name)
        if not overrides:
            return False
        formula = getattr(dist, formula_name)
        orders = getattr(formula, 'orders', set(range(6)))
        return order in orders

    dist.reset_cache()

    ### Check Raw Moments ###
    for i in range(6):
        check(i, 'raw', 'cache', success=False)  # not cached yet
        ref = dist.moment(i, 'raw', method='quadrature')
        check_nans_and_edges(dist, 'moment', None, ref)
        assert ref.shape == result_shape
        check(i, 'raw','cache', ref, success=True)  # cached now
        check(i, 'raw', 'formula', ref, success=has_formula(i, 'raw'))
        check(i, 'raw', 'general', ref, success=(i == 0))
        if dist.__class__ == stats.Normal:
            check(i, 'raw', 'quadrature_icdf', ref, success=True)


    # Clearing caches to better check their behavior
    dist.reset_cache()

    # If we have central or standard moment formulas, or if there are
    # values in their cache, we can use method='transform'
    dist.moment(0, 'central')  # build up the cache
    dist.moment(1, 'central')
    for i in range(2, 6):
        ref = dist.moment(i, 'raw', method='quadrature')
        check(i, 'raw', 'transform', ref,
              success=has_formula(i, 'central') or has_formula(i, 'standardized'))
        dist.moment(i, 'central')  # build up the cache
        check(i, 'raw', 'transform', ref)

    dist.reset_cache()

    ### Check Central Moments ###

    for i in range(6):
        check(i, 'central', 'cache', success=False)
        ref = dist.moment(i, 'central', method='quadrature')
        assert ref.shape == result_shape
        check(i, 'central', 'cache', ref, success=True)
        check(i, 'central', 'formula', ref, success=has_formula(i, 'central'))
        check(i, 'central', 'general', ref, success=i <= 1)
        if dist.__class__ == stats.Normal:
            check(i, 'central', 'quadrature_icdf', ref, success=True)
        if not (dist.__class__ == stats.Uniform and i == 5):
            # Quadrature is not super accurate for 5th central moment when the
            # support is really big. Skip this one failing test. We need to come
            # up with a better system of skipping individual failures w/ hypothesis.
            check(i, 'central', 'transform', ref,
                  success=has_formula(i, 'raw') or (i <= 1))
        if not has_formula(i, 'raw'):
            dist.moment(i, 'raw')
            check(i, 'central', 'transform', ref)

    variance = dist.variance()
    dist.reset_cache()

    # If we have standard moment formulas, or if there are
    # values in their cache, we can use method='normalize'
    dist.moment(0, 'standardized')  # build up the cache
    dist.moment(1, 'standardized')
    dist.moment(2, 'standardized')
    for i in range(3, 6):
        ref = dist.moment(i, 'central', method='quadrature')
        check(i, 'central', 'normalize', ref,
              success=has_formula(i, 'standardized') and not np.any(variance == 0))
        dist.moment(i, 'standardized')  # build up the cache
        check(i, 'central', 'normalize', ref, success=not np.any(variance == 0))

    ### Check Standardized Moments ###

    var = dist.moment(2, 'central', method='quadrature')
    dist.reset_cache()

    for i in range(6):
        check(i, 'standardized', 'cache', success=False)
        ref = dist.moment(i, 'central', method='quadrature') / var ** (i / 2)
        assert ref.shape == result_shape
        check(i, 'standardized', 'formula', ref,
              success=has_formula(i, 'standardized'))
        if not (
                isinstance(dist, Binomial)
                and np.any((dist.n == 0) | (dist.p == 0) | (dist.p == 1))
        ):
            # This test will fail for degenerate case where binomial distribution
            # is a point distribution.
            check(i, 'standardized', 'general', ref, success=i <= 2)
        check(i, 'standardized', 'normalize', ref)

    if isinstance(dist, ShiftedScaledDistribution):
        # logmoment is not fully fleshed out; no need to test
        # ShiftedScaledDistribution here
        return

    # logmoment is not very accuate, and it's not public, so skip for now
    # ### Check Against _logmoment ###
    # logmean = dist._logmoment(1, logcenter=-np.inf)
    # for i in range(6):
    #     ref = np.exp(dist._logmoment(i, logcenter=-np.inf))
    #     assert_allclose(dist.moment(i, 'raw'), ref, atol=atol*10**i)
    #
    #     ref = np.exp(dist._logmoment(i, logcenter=logmean))
    #     assert_allclose(dist.moment(i, 'central'), ref, atol=atol*10**i)
    #
    #     ref = np.exp(dist._logmoment(i, logcenter=logmean, standardized=True))
    #     assert_allclose(dist.moment(i, 'standardized'), ref, atol=atol*10**i)


@pytest.mark.parametrize('family', (Normal,))
@pytest.mark.parametrize('x_shape', [tuple(), (2, 3)])
@pytest.mark.parametrize('dist_shape', [tuple(), (4, 1)])
@pytest.mark.parametrize('fname', ['sample'])
@pytest.mark.parametrize('rng_type', [np.random.Generator, qmc.Halton, qmc.Sobol])
def test_sample_against_cdf(family, dist_shape, x_shape, fname, rng_type):
    rng = np.random.default_rng(842582438235635)
    num_parameters = family._num_parameters()

    if dist_shape and num_parameters == 0:
        pytest.skip("Distribution can't have a shape without parameters.")

    dist = family._draw(dist_shape, rng)

    n = 1024
    sample_size = (n,) + x_shape
    sample_array_shape = sample_size + dist_shape

    if fname == 'sample':
        sample_method = dist.sample

    if rng_type != np.random.Generator:
        rng = rng_type(d=1, seed=rng)
    x = sample_method(sample_size, rng=rng)
    assert x.shape == sample_array_shape

    # probably should give `axis` argument to ks_1samp, review that separately
    statistic = _kolmogorov_smirnov(dist, x, axis=0)
    pvalue = kolmogn(x.shape[0], statistic, cdf=False)
    p_threshold = 0.01
    num_pvalues = pvalue.size
    num_small_pvalues = np.sum(pvalue < p_threshold)
    assert num_small_pvalues < p_threshold * num_pvalues


def get_valid_parameters(dist):
    # Given a distribution, return a logical array that is true where all
    # distribution parameters are within their respective domains. The code
    # here is probably quite similar to that used to form the `_invalid`
    # attribute of the distribution, but this was written about a week later
    # without referring to that code, so it is a somewhat independent check.

    # Get all parameter values and `_Parameter` objects
    parameter_values = dist._parameters
    parameters = {}
    for parameterization in dist._parameterizations:
        parameters.update(parameterization.parameters)

    all_valid = np.ones(dist._shape, dtype=bool)
    for name, value in parameter_values.items():
        if name not in parameters:  # cached value not part of parameterization
            continue
        parameter = parameters[name]

        # Check that the numerical endpoints and inclusivity attribute
        # agree with the `contains` method about which parameter values are
        # within the domain.
        a, b = parameter.domain.get_numerical_endpoints(
            parameter_values=parameter_values)
        a_included, b_included = parameter.domain.inclusive
        valid = (a <= value) if a_included else a < value
        valid &= (value <= b) if b_included else value < b
        assert_equal(valid, parameter.domain.contains(
            value, parameter_values=parameter_values))

        # Form `all_valid` mask that is True where *all* parameters are valid
        all_valid &= valid

    # Check that the `all_valid` mask formed here is the complement of the
    # `dist._invalid` mask stored by the infrastructure
    assert_equal(~all_valid, dist._invalid)

    return all_valid

def classify_arg(dist, arg, arg_domain):
    if arg is None:
        valid_args = np.ones(dist._shape, dtype=bool)
        endpoint_args = np.zeros(dist._shape, dtype=bool)
        outside_args = np.zeros(dist._shape, dtype=bool)
        nan_args = np.zeros(dist._shape, dtype=bool)
        return valid_args, endpoint_args, outside_args, nan_args

    a, b = arg_domain.get_numerical_endpoints(
        parameter_values=dist._parameters)

    a, b, arg = np.broadcast_arrays(a, b, arg)
    a_included, b_included = arg_domain.inclusive

    inside = (a <= arg) if a_included else a < arg
    inside &= (arg <= b) if b_included else arg < b
    # TODO: add `supported` method and check here
    on = np.zeros(a.shape, dtype=int)
    on[a == arg] = -1
    on[b == arg] = 1
    outside = np.zeros(a.shape, dtype=int)
    outside[(arg < a) if a_included else arg <= a] = -1
    outside[(b < arg) if b_included else b <= arg] = 1
    nan = np.isnan(arg)

    return inside, on, outside, nan


def test_input_validation():
    class Test(ContinuousDistribution):
        _variable = _RealParameter('x', domain=_RealInterval())

    message = ("The `Test` distribution family does not accept parameters, "
               "but parameters `{'a'}` were provided.")
    with pytest.raises(ValueError, match=message):
        Test(a=1, )

    message = "Attribute `tol` of `Test` must be a positive float, if specified."
    with pytest.raises(ValueError, match=message):
        Test(tol=np.asarray([]))
    with pytest.raises(ValueError, match=message):
        Test(tol=[1, 2, 3])
    with pytest.raises(ValueError, match=message):
        Test(tol=np.nan)
    with pytest.raises(ValueError, match=message):
        Test(tol=-1)

    message = ("Argument `order` of `Test.moment` must be a "
               "finite, positive integer.")
    with pytest.raises(ValueError, match=message):
        Test().moment(-1)
    with pytest.raises(ValueError, match=message):
        Test().moment(np.inf)

    message = "Argument `kind` of `Test.moment` must be one of..."
    with pytest.raises(ValueError, match=message):
        Test().moment(2, kind='coconut')

    class Test2(ContinuousDistribution):
        _p1 = _RealParameter('c', domain=_RealInterval())
        _p2 = _RealParameter('d', domain=_RealInterval())
        _parameterizations = [_Parameterization(_p1, _p2)]
        _variable = _RealParameter('x', domain=_RealInterval())

    message = ("The provided parameters `{a}` do not match a supported "
               "parameterization of the `Test2` distribution family.")
    with pytest.raises(ValueError, match=message):
        Test2(a=1)

    message = ("The `Test2` distribution family requires parameters, but none "
               "were provided.")
    with pytest.raises(ValueError, match=message):
        Test2()

    message = ("The parameters `{c, d}` provided to the `Test2` "
               "distribution family cannot be broadcast to the same shape.")
    with pytest.raises(ValueError, match=message):
        Test2(c=[1, 2], d=[1, 2, 3])

    message = ("The argument provided to `Test2.pdf` cannot be be broadcast to "
              "the same shape as the distribution parameters.")
    with pytest.raises(ValueError, match=message):
        dist = Test2(c=[1, 2, 3], d=[1, 2, 3])
        dist.pdf([1, 2])

    message = "Parameter `c` must be of real dtype."
    with pytest.raises(TypeError, match=message):
        Test2(c=[1, object()], d=[1, 2])

    message = "Parameter `convention` of `Test2.kurtosis` must be one of..."
    with pytest.raises(ValueError, match=message):
        dist = Test2(c=[1, 2, 3], d=[1, 2, 3])
        dist.kurtosis(convention='coconut')


def test_rng_deepcopy_pickle():
    # test behavior of `rng` attribute and copy behavior
    kwargs = dict(a=[-1, 2], b=10)
    dist1 = Uniform(**kwargs)
    dist2 = deepcopy(dist1)
    dist3 = pickle.loads(pickle.dumps(dist1))

    res1, res2, res3 = dist1.sample(), dist2.sample(), dist3.sample()
    assert np.all(res2 != res1)
    assert np.all(res3 != res1)

    res1, res2, res3 = dist1.sample(rng=42), dist2.sample(rng=42), dist3.sample(rng=42)
    assert np.all(res2 == res1)
    assert np.all(res3 == res1)


class TestAttributes:
    def test_cache_policy(self):
        dist = StandardNormal(cache_policy="no_cache")
        # make error message more appropriate
        message = "`StandardNormal` does not provide an accurate implementation of the "
        with pytest.raises(NotImplementedError, match=message):
            dist.mean(method='cache')
        mean = dist.mean()
        with pytest.raises(NotImplementedError, match=message):
            dist.mean(method='cache')

        # add to enum
        dist.cache_policy = None
        with pytest.raises(NotImplementedError, match=message):
            dist.mean(method='cache')
        mean = dist.mean()  # method is 'formula' by default
        cached_mean = dist.mean(method='cache')
        assert_equal(cached_mean, mean)

        # cache is overridden by latest evaluation
        quadrature_mean = dist.mean(method='quadrature')
        cached_mean = dist.mean(method='cache')
        assert_equal(cached_mean, quadrature_mean)
        assert not np.all(mean == quadrature_mean)

        # We can turn the cache off, and it won't change, but the old cache is
        # still available
        dist.cache_policy = "no_cache"
        mean = dist.mean(method='formula')
        cached_mean = dist.mean(method='cache')
        assert_equal(cached_mean, quadrature_mean)
        assert not np.all(mean == quadrature_mean)

        dist.reset_cache()
        with pytest.raises(NotImplementedError, match=message):
            dist.mean(method='cache')

        message = "Attribute `cache_policy` of `StandardNormal`..."
        with pytest.raises(ValueError, match=message):
            dist.cache_policy = "invalid"

    def test_tol(self):
        x = 3.
        X = stats.Normal()

        message = "Attribute `tol` of `StandardNormal` must..."
        with pytest.raises(ValueError, match=message):
            X.tol = -1.
        with pytest.raises(ValueError, match=message):
            X.tol = (0.1,)
        with pytest.raises(ValueError, match=message):
            X.tol = np.nan

        X1 = stats.Normal(tol=1e-1)
        X2 = stats.Normal(tol=1e-12)
        ref = X.cdf(x)
        res1 = X1.cdf(x, method='quadrature')
        res2 = X2.cdf(x, method='quadrature')
        assert_allclose(res1, ref, rtol=X1.tol)
        assert_allclose(res2, ref, rtol=X2.tol)
        assert abs(res1 - ref) > abs(res2 - ref)

        p = 0.99
        X1.tol, X2.tol = X2.tol, X1.tol
        ref = X.icdf(p)
        res1 = X1.icdf(p, method='inversion')
        res2 = X2.icdf(p, method='inversion')
        assert_allclose(res1, ref, rtol=X1.tol)
        assert_allclose(res2, ref, rtol=X2.tol)
        assert abs(res2 - ref) > abs(res1 - ref)

    def test_iv_policy(self):
        X = Uniform(a=0, b=1)
        assert X.pdf(2) == 0

        X.validation_policy = 'skip_all'
        assert X.pdf(np.asarray(2.)) == 1

        # Tests _set_invalid_nan
        a, b = np.asarray(1.), np.asarray(0.)  # invalid parameters
        X = Uniform(a=a, b=b, validation_policy='skip_all')
        assert X.pdf(np.asarray(2.)) == -1

        # Tests _set_invalid_nan_property
        class MyUniform(Uniform):
            def _entropy_formula(self, *args, **kwargs):
                return 'incorrect'

            def _moment_raw_formula(self, order, **params):
                return 'incorrect'

        X = MyUniform(a=a, b=b, validation_policy='skip_all')
        assert X.entropy() == 'incorrect'

        # Tests _validate_order_kind
        assert X.moment(kind='raw', order=-1) == 'incorrect'

        # Test input validation
        message = "Attribute `validation_policy` of `MyUniform`..."
        with pytest.raises(ValueError, match=message):
            X.validation_policy = "invalid"

    def test_shapes(self):
        X = stats.Normal(mu=1, sigma=2)
        Y = stats.Normal(mu=[2], sigma=3)

        # Check that attributes are available as expected
        assert X.mu == 1
        assert X.sigma == 2
        assert Y.mu[0] == 2
        assert Y.sigma[0] == 3

        # Trying to set an attribute raises
        # message depends on Python version
        with pytest.raises(AttributeError):
            X.mu = 2

        # Trying to mutate an attribute really mutates a copy
        Y.mu[0] = 10
        assert Y.mu[0] == 2


class TestMakeDistribution:
    @pytest.mark.parametrize('i, distdata', enumerate(distcont + distdiscrete))
    def test_rv_generic(self, i, distdata):
        distname = distdata[0]

        slow = {'argus', 'exponpow', 'exponweib', 'genexpon', 'gompertz', 'halfgennorm',
                'johnsonsb', 'kappa4', 'ksone', 'kstwo', 'kstwobign', 'norminvgauss',
                'powerlognorm', 'powernorm', 'recipinvgauss', 'studentized_range',
                'vonmises_line', # continuous
                'skellam'}  # discrete
        if not int(os.environ.get('SCIPY_XSLOW', '0')) and distname in slow:
            pytest.skip('Skipping as XSLOW')

        if distname in {              # skip these distributions
            'levy_stable',            # private methods seem to require >= 1d args
            'vonmises',               # circular distribution; shouldn't work
            'poisson_binom',          # vector shape parameter
            'hypergeom',              # distribution functions need interpolation
        }:
            return

        # skip single test, mostly due to slight disagreement
        custom_tolerances = {'ksone': 1e-5, 'kstwo': 1e-5}  # discontinuous PDF
        skip_entropy = {'kstwobign', 'pearson3'}  # tolerance issue
        skip_skewness = {'exponpow', 'ksone', 'nchypergeom_wallenius'}  # tolerance
        skip_kurtosis = {'chi', 'exponpow', 'invgamma',  # tolerance
                         'johnsonsb', 'ksone', 'kstwo',  # tolerance
                         'nchypergeom_wallenius'}  # tolerance
        skip_logccdf = {'arcsine', 'skewcauchy', 'trapezoid', 'triang'}  # tolerance
        skip_raw = {2: {'alpha', 'foldcauchy', 'halfcauchy', 'levy', 'levy_l'},
                    3: {'pareto'},  # stats.pareto is just wrong
                    4: {'invgamma'}}  # tolerance issue
<<<<<<< HEAD
        skip_standardized = {'exponpow', 'ksone'}  # tolerances
=======
        skip_standardized = {'exponpow', 'ksone', 'nchypergeom_wallenius'}  # tolerances
        skip_median = {'nhypergeom', 'yulesimon',  # nan mismatch
                       'betanbinom', 'zipf', 'logser'}  # median 0th element
>>>>>>> 9d3217ff

        dist = getattr(stats, distname)
        params = dict(zip(dist.shapes.split(', '), distdata[1])) if dist.shapes else {}
        rng = np.random.default_rng(7548723590230982)
        CustomDistribution = stats.make_distribution(dist)
        X = CustomDistribution(**params)
        Y = dist(**params)
        x = X.sample(shape=10, rng=rng)
        p = X.cdf(x)
        rtol = custom_tolerances.get(distname, 1e-7)
        atol = 1e-12

        with np.errstate(divide='ignore', invalid='ignore'):
            m, v, s, k = Y.stats('mvsk')
            assert_allclose(X.support(), Y.support())
            if distname not in skip_entropy:
                assert_allclose(X.entropy(), Y.entropy(), rtol=rtol)
            if isinstance(Y, stats.rv_discrete):
                # some continuous distributions have trouble with `logentropy` because
                # it uses complex numbers
                assert_allclose(np.exp(X.logentropy()), Y.entropy(), rtol=rtol)
            assert_allclose(X.median(), Y.median(), rtol=rtol)
            assert_allclose(X.mean(), m, rtol=rtol, atol=atol)
            assert_allclose(X.variance(), v, rtol=rtol, atol=atol)
            if distname not in skip_skewness:
                assert_allclose(X.skewness(), s, rtol=rtol, atol=atol)
            if distname not in skip_kurtosis:
                assert_allclose(X.kurtosis(convention='excess'), k,
                                rtol=rtol, atol=atol)
            if isinstance(dist, stats.rv_continuous):
                assert_allclose(X.logpdf(x), Y.logpdf(x), rtol=rtol)
                assert_allclose(X.pdf(x), Y.pdf(x), rtol=rtol)
            else:
                assert_allclose(X.logpmf(x), Y.logpmf(x), rtol=rtol)
                assert_allclose(X.pmf(x), Y.pmf(x), rtol=rtol)
            assert_allclose(X.logcdf(x), Y.logcdf(x), rtol=rtol)
            assert_allclose(X.cdf(x), Y.cdf(x), rtol=rtol)
            if distname not in skip_logccdf:
                assert_allclose(X.logccdf(x), Y.logsf(x), rtol=rtol)
            assert_allclose(X.ccdf(x), Y.sf(x), rtol=rtol)

            # old infrastructure convention for ppf(p=0) and isf(p=1) is different than
            # new infrastructure. Adjust reference values accordingly.
            a, _ = Y.support()
            ref_ppf = Y.ppf(p)
            ref_ppf[p == 0] = a
            ref_isf = Y.isf(p)
            ref_isf[p == 1] = a

            assert_allclose(X.icdf(p), ref_ppf, rtol=rtol)
            assert_allclose(X.iccdf(p), ref_isf, rtol=rtol)

            for order in range(5):
                if distname not in skip_raw.get(order, {}):
                    assert_allclose(X.moment(order, kind='raw'),
                                    Y.moment(order), rtol=rtol, atol=atol)
            for order in range(3, 4):
                if distname not in skip_standardized:
                    assert_allclose(X.moment(order, kind='standardized'),
                                    Y.stats('mvsk'[order-1]), rtol=rtol, atol=atol)
            if isinstance(dist, stats.rv_continuous):
                # For discrete distributions, these won't agree at the far left end
                # of the support, and the new infrastructure is slow there (for now).
                seed = 845298245687345
                assert_allclose(X.sample(shape=10, rng=seed),
                                Y.rvs(size=10,
                                      random_state=np.random.default_rng(seed)),
                                rtol=rtol)

    def test_custom(self):
        rng = np.random.default_rng(7548723590230982)

        class MyLogUniform:
            @property
            def __make_distribution_version__(self):
                return "1.16.0"

            @property
            def parameters(self):
                return {'a': {'endpoints': (0, np.inf), 'inclusive': (False, False)},
                        'b': {'endpoints': ('a', np.inf), 'inclusive': (False, False)}}

            @property
            def support(self):
                return {'endpoints': ('a', 'b')}

            def pdf(self, x, a, b):
                return 1 / (x * (np.log(b) - np.log(a)))

            def sample(self, shape, *, a, b, rng=None):
                p = rng.uniform(size=shape)
                return np.exp(np.log(a) + p * (np.log(b) - np.log(a)))

            def moment(self, order, kind='raw', *, a, b):
                if order == 1 and kind == 'raw':
                    # quadrature is perfectly accurate here; add 1e-10 error so we
                    # can tell the difference between the two
                    return (b - a) / np.log(b/a) + 1e-10

        LogUniform = stats.make_distribution(MyLogUniform())

        X = LogUniform(a=np.exp(1), b=np.exp(3))
        Y = stats.exp(Uniform(a=1., b=3.))
        x = X.sample(shape=10, rng=rng)
        p = X.cdf(x)

        assert_allclose(X.support(), Y.support())
        assert_allclose(X.entropy(), Y.entropy())
        assert_allclose(X.median(), Y.median())
        assert_allclose(X.logpdf(x), Y.logpdf(x))
        assert_allclose(X.pdf(x), Y.pdf(x))
        assert_allclose(X.logcdf(x), Y.logcdf(x))
        assert_allclose(X.cdf(x), Y.cdf(x))
        assert_allclose(X.logccdf(x), Y.logccdf(x))
        assert_allclose(X.ccdf(x), Y.ccdf(x))
        assert_allclose(X.icdf(p), Y.icdf(p))
        assert_allclose(X.iccdf(p), Y.iccdf(p))
        for kind in ['raw', 'central', 'standardized']:
            for order in range(5):
                assert_allclose(X.moment(order, kind=kind),
                                Y.moment(order, kind=kind))

        # Confirm that the `sample` and `moment` methods are overriden as expected
        sample_formula = X.sample(shape=10, rng=0, method='formula')
        sample_inverse = X.sample(shape=10, rng=0, method='inverse_transform')
        assert_allclose(sample_formula, sample_inverse)
        assert not np.all(sample_formula == sample_inverse)

        assert_allclose(X.mean(method='formula'), X.mean(method='quadrature'))
        assert not X.mean(method='formula') == X.mean(method='quadrature')

    # pdf and cdf formulas below can warn on boundary of support in some cases.
    # See https://github.com/scipy/scipy/pull/22560#discussion_r1962763840.
    @pytest.mark.slow
    @pytest.mark.filterwarnings("ignore::RuntimeWarning")
    @pytest.mark.parametrize("c", [-1, 0, 1, np.asarray([-2.1, -1., 0., 1., 2.1])])
    def test_custom_variable_support(self, c):
        rng = np.random.default_rng(7548723590230982)

        class MyGenExtreme:
            @property
            def __make_distribution_version__(self):
                return "1.16.0"

            @property
            def parameters(self):
                return {
                    'c': {'endpoints': (-np.inf, np.inf), 'inclusive': (False, False)},
                    'mu': {'endpoints': (-np.inf, np.inf), 'inclusive': (False, False)},
                    'sigma': {'endpoints': (0, np.inf), 'inclusive': (False, False)}
                }

            @property
            def support(self):
                def left(*, c, mu, sigma):
                    c, mu, sigma = np.broadcast_arrays(c, mu, sigma)
                    result = np.empty_like(c)
                    result[c >= 0] = -np.inf
                    result[c < 0] = mu[c < 0] + sigma[c < 0] / c[c < 0]
                    return result[()]

                def right(*, c, mu, sigma):
                    c, mu, sigma = np.broadcast_arrays(c, mu, sigma)
                    result = np.empty_like(c)
                    result[c <= 0] = np.inf
                    result[c > 0] = mu[c > 0] + sigma[c > 0] / c[c > 0]
                    return result[()]

                return {"endpoints": (left, right), "inclusive": (False, False)}

            def pdf(self, x, *, c, mu, sigma):
                x, c, mu, sigma = np.broadcast_arrays(x, c, mu, sigma)
                t = np.empty_like(x)
                mask = (c == 0)
                t[mask] = np.exp(-(x[mask] - mu[mask])/sigma[mask])
                t[~mask] = (
                    1  - c[~mask]*(x[~mask] - mu[~mask])/sigma[~mask]
                )**(1/c[~mask])
                result = 1/sigma * t**(1 - c)*np.exp(-t)
                return result[()]

            def cdf(self, x, *, c, mu, sigma):
                x, c, mu, sigma = np.broadcast_arrays(x, c, mu, sigma)
                t = np.empty_like(x)
                mask = (c == 0)
                t[mask] = np.exp(-(x[mask] - mu[mask])/sigma[mask])
                t[~mask] = (
                    1  - c[~mask]*(x[~mask] - mu[~mask])/sigma[~mask]
                )**(1/c[~mask])
                return np.exp(-t)[()]

        GenExtreme1 = stats.make_distribution(MyGenExtreme())
        GenExtreme2 = stats.make_distribution(stats.genextreme)

        X1 = GenExtreme1(c=c, mu=0, sigma=1)
        X2 = GenExtreme2(c=c)

        x = X1.sample(shape=10, rng=rng)
        p = X1.cdf(x)

        assert_allclose(X1.support(), X2.support())
        assert_allclose(X1.entropy(), X2.entropy(), rtol=5e-6)
        assert_allclose(X1.median(), X2.median())
        assert_allclose(X1.logpdf(x), X2.logpdf(x))
        assert_allclose(X1.pdf(x), X2.pdf(x))
        assert_allclose(X1.logcdf(x), X2.logcdf(x))
        assert_allclose(X1.cdf(x), X2.cdf(x))
        assert_allclose(X1.logccdf(x), X2.logccdf(x))
        assert_allclose(X1.ccdf(x), X2.ccdf(x))
        assert_allclose(X1.icdf(p), X2.icdf(p))
        assert_allclose(X1.iccdf(p), X2.iccdf(p))

    @pytest.mark.slow
    @pytest.mark.parametrize("a", [0.5, np.asarray([0.5, 1.0, 2.0, 4.0, 8.0])])
    @pytest.mark.parametrize("b", [0.5, np.asarray([0.5, 1.0, 2.0, 4.0, 8.0])])
    def test_custom_multiple_parameterizations(self, a, b):
        rng = np.random.default_rng(7548723590230982)
        class MyBeta:
            @property
            def __make_distribution_version__(self):
                return "1.16.0"

            @property
            def parameters(self):
                return (
                    {"a": (0, np.inf), "b": (0, np.inf)},
                    {"mu": (0, 1), "nu": (0, np.inf)},
                )

            def process_parameters(self, a=None, b=None, mu=None, nu=None):
                if a is not None and b is not None and mu is None and nu is None:
                    nu = a + b
                    mu = a / nu
                else:
                    a = mu * nu
                    b = nu - a
                return {"a": a, "b": b, "mu": mu, "nu": nu}

            @property
            def support(self):
                return {'endpoints': (0, 1)}

            def pdf(self, x, a, b, mu, nu):
                return special._ufuncs._beta_pdf(x, a, b)

            def cdf(self, x, a, b, mu, nu):
                return special.betainc(a, b, x)

        Beta = stats.make_distribution(stats.beta)
        MyBeta = stats.make_distribution(MyBeta())

        mu = a / (a + b)
        nu = a + b

        X = MyBeta(a=a, b=b)
        Y = MyBeta(mu=mu, nu=nu)
        Z = Beta(a=a, b=b)

        x = Z.sample(shape=10, rng=rng)
        p = Z.cdf(x)

        assert_allclose(X.support(), Z.support())
        assert_allclose(X.median(), Z.median())
        assert_allclose(X.pdf(x), Z.pdf(x))
        assert_allclose(X.cdf(x), Z.cdf(x))
        assert_allclose(X.ccdf(x), Z.ccdf(x))
        assert_allclose(X.icdf(p), Z.icdf(p))
        assert_allclose(X.iccdf(p), Z.iccdf(p))

        assert_allclose(Y.support(), Z.support())
        assert_allclose(Y.median(), Z.median())
        assert_allclose(Y.pdf(x), Z.pdf(x))
        assert_allclose(Y.cdf(x), Z.cdf(x))
        assert_allclose(Y.ccdf(x), Z.ccdf(x))
        assert_allclose(Y.icdf(p), Z.icdf(p))
        assert_allclose(Y.iccdf(p), Z.iccdf(p))

    def test_input_validation(self):
        message = '`levy_stable` is not supported.'
        with pytest.raises(NotImplementedError, match=message):
            stats.make_distribution(stats.levy_stable)

        message = '`vonmises` is not supported.'
        with pytest.raises(NotImplementedError, match=message):
            stats.make_distribution(stats.vonmises)

        message = "The argument must be an instance of..."
        with pytest.raises(ValueError, match=message):
            stats.make_distribution(object())

    def test_repr_str_docs(self):
        from scipy.stats._distribution_infrastructure import _distribution_names
        for dist in _distribution_names.keys():
            assert hasattr(stats, dist)

        dist = stats.make_distribution(stats.gamma)
        assert str(dist(a=2)) == "Gamma(a=2.0)"
        if np.__version__ >= "2":
            assert repr(dist(a=2)) == "Gamma(a=np.float64(2.0))"
        assert 'Gamma' in dist.__doc__

        dist = stats.make_distribution(stats.halfgennorm)
        assert str(dist(beta=2)) == "HalfGeneralizedNormal(beta=2.0)"
        if np.__version__ >= "2":
            assert repr(dist(beta=2)) == "HalfGeneralizedNormal(beta=np.float64(2.0))"
        assert 'HalfGeneralizedNormal' in dist.__doc__


class TestTransforms:

    def test_ContinuousDistribution_only(self):
        X = stats.Binomial(n=10, p=0.5)
        # This is applied at the top level TransformedDistribution,
        # so testing one subclass is enough
        message = "Transformations are currently only supported for continuous RVs."
        with pytest.raises(NotImplementedError, match=message):
            stats.exp(X)

    def test_truncate(self):
        rng = np.random.default_rng(81345982345826)
        lb = rng.random((3, 1))
        ub = rng.random((3, 1))
        lb, ub = np.minimum(lb, ub), np.maximum(lb, ub)

        Y = stats.truncate(Normal(), lb=lb, ub=ub)
        Y0 = stats.truncnorm(lb, ub)

        y = Y0.rvs((3, 10), random_state=rng)
        p = Y0.cdf(y)

        assert_allclose(Y.logentropy(), np.log(Y0.entropy() + 0j))
        assert_allclose(Y.entropy(), Y0.entropy())
        assert_allclose(Y.median(), Y0.ppf(0.5))
        assert_allclose(Y.mean(), Y0.mean())
        assert_allclose(Y.variance(), Y0.var())
        assert_allclose(Y.standard_deviation(), np.sqrt(Y0.var()))
        assert_allclose(Y.skewness(), Y0.stats('s'))
        assert_allclose(Y.kurtosis(), Y0.stats('k') + 3)
        assert_allclose(Y.support(), Y0.support())
        assert_allclose(Y.pdf(y), Y0.pdf(y))
        assert_allclose(Y.cdf(y), Y0.cdf(y))
        assert_allclose(Y.ccdf(y), Y0.sf(y))
        assert_allclose(Y.icdf(p), Y0.ppf(p))
        assert_allclose(Y.iccdf(p), Y0.isf(p))
        assert_allclose(Y.logpdf(y), Y0.logpdf(y))
        assert_allclose(Y.logcdf(y), Y0.logcdf(y))
        assert_allclose(Y.logccdf(y), Y0.logsf(y))
        assert_allclose(Y.ilogcdf(np.log(p)), Y0.ppf(p))
        assert_allclose(Y.ilogccdf(np.log(p)), Y0.isf(p))
        sample = Y.sample(10)
        assert np.all((sample > lb) & (sample < ub))

    @pytest.mark.fail_slow(10)
    @given(data=strategies.data(), seed=strategies.integers(min_value=0))
    @pytest.mark.thread_unsafe
    def test_loc_scale(self, data, seed):
        # Need tests with negative scale
        rng = np.random.default_rng(seed)

        class TransformedNormal(ShiftedScaledDistribution):
            def __init__(self, *args, **kwargs):
                super().__init__(StandardNormal(), *args, **kwargs)

        tmp = draw_distribution_from_family(
            TransformedNormal, data, rng, proportions=(1, 0, 0, 0), min_side=1)
        dist, x, y, p, logp, result_shape, x_result_shape, xy_result_shape = tmp

        loc = dist.loc
        scale = dist.scale
        dist0 = StandardNormal()
        dist_ref = stats.norm(loc=loc, scale=scale)

        x0 = (x - loc) / scale
        y0 = (y - loc) / scale

        a, b = dist.support()
        a0, b0 = dist0.support()
        assert_allclose(a, a0 + loc)
        assert_allclose(b, b0 + loc)

        with np.errstate(invalid='ignore', divide='ignore'):
            assert_allclose(np.exp(dist.logentropy()), dist.entropy())
            assert_allclose(dist.entropy(), dist_ref.entropy())
            assert_allclose(dist.median(), dist0.median() + loc)
            assert_allclose(dist.mode(), dist0.mode() + loc)
            assert_allclose(dist.mean(), dist0.mean() + loc)
            assert_allclose(dist.variance(), dist0.variance() * scale**2)
            assert_allclose(dist.standard_deviation(), dist.variance()**0.5)
            assert_allclose(dist.skewness(), dist0.skewness() * np.sign(scale))
            assert_allclose(dist.kurtosis(), dist0.kurtosis())
            assert_allclose(dist.logpdf(x), dist0.logpdf(x0) - np.log(scale))
            assert_allclose(dist.pdf(x), dist0.pdf(x0) / scale)
            assert_allclose(dist.logcdf(x), dist0.logcdf(x0))
            assert_allclose(dist.cdf(x), dist0.cdf(x0))
            assert_allclose(dist.logccdf(x), dist0.logccdf(x0))
            assert_allclose(dist.ccdf(x), dist0.ccdf(x0))
            assert_allclose(dist.logcdf(x, y), dist0.logcdf(x0, y0))
            assert_allclose(dist.cdf(x, y), dist0.cdf(x0, y0))
            assert_allclose(dist.logccdf(x, y), dist0.logccdf(x0, y0))
            assert_allclose(dist.ccdf(x, y), dist0.ccdf(x0, y0))
            assert_allclose(dist.ilogcdf(logp), dist0.ilogcdf(logp)*scale + loc)
            assert_allclose(dist.icdf(p), dist0.icdf(p)*scale + loc)
            assert_allclose(dist.ilogccdf(logp), dist0.ilogccdf(logp)*scale + loc)
            assert_allclose(dist.iccdf(p), dist0.iccdf(p)*scale + loc)
            for i in range(1, 5):
                assert_allclose(dist.moment(i, 'raw'), dist_ref.moment(i))
                assert_allclose(dist.moment(i, 'central'),
                                dist0.moment(i, 'central') * scale**i)
                assert_allclose(dist.moment(i, 'standardized'),
                                dist0.moment(i, 'standardized') * np.sign(scale)**i)

        # Transform back to the original distribution using all arithmetic
        # operations; check that it behaves as expected.
        dist = (dist - 2*loc) + loc
        dist = dist/scale**2 * scale
        z = np.zeros(dist._shape)  # compact broadcasting

        a, b = dist.support()
        a0, b0 = dist0.support()
        assert_allclose(a, a0 + z)
        assert_allclose(b, b0 + z)

        with np.errstate(invalid='ignore', divide='ignore'):
            assert_allclose(dist.logentropy(), dist0.logentropy() + z)
            assert_allclose(dist.entropy(), dist0.entropy() + z)
            assert_allclose(dist.median(), dist0.median() + z)
            assert_allclose(dist.mode(), dist0.mode() + z)
            assert_allclose(dist.mean(), dist0.mean() + z)
            assert_allclose(dist.variance(), dist0.variance() + z)
            assert_allclose(dist.standard_deviation(), dist0.standard_deviation() + z)
            assert_allclose(dist.skewness(), dist0.skewness() + z)
            assert_allclose(dist.kurtosis(), dist0.kurtosis() + z)
            assert_allclose(dist.logpdf(x), dist0.logpdf(x)+z)
            assert_allclose(dist.pdf(x), dist0.pdf(x) + z)
            assert_allclose(dist.logcdf(x), dist0.logcdf(x) + z)
            assert_allclose(dist.cdf(x), dist0.cdf(x) + z)
            assert_allclose(dist.logccdf(x), dist0.logccdf(x) + z)
            assert_allclose(dist.ccdf(x), dist0.ccdf(x) + z)
            assert_allclose(dist.ilogcdf(logp), dist0.ilogcdf(logp) + z)
            assert_allclose(dist.icdf(p), dist0.icdf(p) + z)
            assert_allclose(dist.ilogccdf(logp), dist0.ilogccdf(logp) + z)
            assert_allclose(dist.iccdf(p), dist0.iccdf(p) + z)
            for i in range(1, 5):
                assert_allclose(dist.moment(i, 'raw'), dist0.moment(i, 'raw'))
                assert_allclose(dist.moment(i, 'central'), dist0.moment(i, 'central'))
                assert_allclose(dist.moment(i, 'standardized'),
                                dist0.moment(i, 'standardized'))

            # These are tough to compare because of the way the shape works
            # rng = np.random.default_rng(seed)
            # rng0 = np.random.default_rng(seed)
            # assert_allclose(dist.sample(x_result_shape, rng=rng),
            #                 dist0.sample(x_result_shape, rng=rng0) * scale + loc)
            # Should also try to test fit, plot?

    @pytest.mark.fail_slow(5)
    @pytest.mark.parametrize('exp_pow', ['exp', 'pow'])
    def test_exp_pow(self, exp_pow):
        rng = np.random.default_rng(81345982345826)
        mu = rng.random((3, 1))
        sigma = rng.random((3, 1))

        X = Normal()*sigma + mu
        if exp_pow == 'exp':
            Y = stats.exp(X)
        else:
            Y = np.e ** X
        Y0 = stats.lognorm(sigma, scale=np.exp(mu))

        y = Y0.rvs((3, 10), random_state=rng)
        p = Y0.cdf(y)

        assert_allclose(Y.logentropy(), np.log(Y0.entropy()))
        assert_allclose(Y.entropy(), Y0.entropy())
        assert_allclose(Y.median(), Y0.ppf(0.5))
        assert_allclose(Y.mean(), Y0.mean())
        assert_allclose(Y.variance(), Y0.var())
        assert_allclose(Y.standard_deviation(), np.sqrt(Y0.var()))
        assert_allclose(Y.skewness(), Y0.stats('s'))
        assert_allclose(Y.kurtosis(), Y0.stats('k') + 3)
        assert_allclose(Y.support(), Y0.support())
        assert_allclose(Y.pdf(y), Y0.pdf(y))
        assert_allclose(Y.cdf(y), Y0.cdf(y))
        assert_allclose(Y.ccdf(y), Y0.sf(y))
        assert_allclose(Y.icdf(p), Y0.ppf(p))
        assert_allclose(Y.iccdf(p), Y0.isf(p))
        assert_allclose(Y.logpdf(y), Y0.logpdf(y))
        assert_allclose(Y.logcdf(y), Y0.logcdf(y))
        assert_allclose(Y.logccdf(y), Y0.logsf(y))
        assert_allclose(Y.ilogcdf(np.log(p)), Y0.ppf(p))
        assert_allclose(Y.ilogccdf(np.log(p)), Y0.isf(p))
        seed = 3984593485
        assert_allclose(Y.sample(rng=seed), np.exp(X.sample(rng=seed)))


    @pytest.mark.fail_slow(10)
    @pytest.mark.parametrize('scale', [1, 2, -1])
    @pytest.mark.xfail_on_32bit("`scale=-1` fails on 32-bit; needs investigation")
    def test_reciprocal(self, scale):
        rng = np.random.default_rng(81345982345826)
        a = rng.random((3, 1))

        # Separate sign from scale. It's easy to scale the resulting
        # RV with negative scale; we want to test the ability to divide
        # by a RV with negative support
        sign, scale = np.sign(scale), abs(scale)

        # Reference distribution
        InvGamma = stats.make_distribution(stats.invgamma)
        Y0 = sign * scale * InvGamma(a=a)

        # Test distribution
        X = _Gamma(a=a) if sign > 0 else -_Gamma(a=a)
        Y = scale / X

        y = Y0.sample(shape=(3, 10), rng=rng)
        p = Y0.cdf(y)
        logp = np.log(p)

        assert_allclose(Y.logentropy(), np.log(Y0.entropy()))
        assert_allclose(Y.entropy(), Y0.entropy())
        assert_allclose(Y.median(), Y0.median())
        # moments are not finite
        assert_allclose(Y.support(), Y0.support())
        assert_allclose(Y.pdf(y), Y0.pdf(y))
        assert_allclose(Y.cdf(y), Y0.cdf(y))
        assert_allclose(Y.ccdf(y), Y0.ccdf(y))
        assert_allclose(Y.icdf(p), Y0.icdf(p))
        assert_allclose(Y.iccdf(p), Y0.iccdf(p))
        assert_allclose(Y.logpdf(y), Y0.logpdf(y))
        assert_allclose(Y.logcdf(y), Y0.logcdf(y))
        assert_allclose(Y.logccdf(y), Y0.logccdf(y))
        with np.errstate(divide='ignore', invalid='ignore'):
            assert_allclose(Y.ilogcdf(logp), Y0.ilogcdf(logp))
            assert_allclose(Y.ilogccdf(logp), Y0.ilogccdf(logp))
        seed = 3984593485
        assert_allclose(Y.sample(rng=seed), scale/(X.sample(rng=seed)))

    @pytest.mark.fail_slow(5)
    def test_log(self):
        rng = np.random.default_rng(81345982345826)
        a = rng.random((3, 1))

        X = _Gamma(a=a)
        Y0 = stats.loggamma(a)
        Y = stats.log(X)
        y = Y0.rvs((3, 10), random_state=rng)
        p = Y0.cdf(y)

        assert_allclose(Y.logentropy(), np.log(Y0.entropy()))
        assert_allclose(Y.entropy(), Y0.entropy())
        assert_allclose(Y.median(), Y0.ppf(0.5))
        assert_allclose(Y.mean(), Y0.mean())
        assert_allclose(Y.variance(), Y0.var())
        assert_allclose(Y.standard_deviation(), np.sqrt(Y0.var()))
        assert_allclose(Y.skewness(), Y0.stats('s'))
        assert_allclose(Y.kurtosis(), Y0.stats('k') + 3)
        assert_allclose(Y.support(), Y0.support())
        assert_allclose(Y.pdf(y), Y0.pdf(y))
        assert_allclose(Y.cdf(y), Y0.cdf(y))
        assert_allclose(Y.ccdf(y), Y0.sf(y))
        assert_allclose(Y.icdf(p), Y0.ppf(p))
        assert_allclose(Y.iccdf(p), Y0.isf(p))
        assert_allclose(Y.logpdf(y), Y0.logpdf(y))
        assert_allclose(Y.logcdf(y), Y0.logcdf(y))
        assert_allclose(Y.logccdf(y), Y0.logsf(y))
        with np.errstate(invalid='ignore'):
            assert_allclose(Y.ilogcdf(np.log(p)), Y0.ppf(p))
            assert_allclose(Y.ilogccdf(np.log(p)), Y0.isf(p))
        seed = 3984593485
        assert_allclose(Y.sample(rng=seed), np.log(X.sample(rng=seed)))

    def test_monotonic_transforms(self):
        # Some tests of monotonic transforms that are better to be grouped or
        # don't fit well above

        X = Uniform(a=1, b=2)
        X_str = "Uniform(a=1.0, b=2.0)"

        assert str(stats.log(X)) == f"log({X_str})"
        assert str(1 / X) == f"1/({X_str})"
        assert str(stats.exp(X)) == f"exp({X_str})"

        X = Uniform(a=-1, b=2)
        message = "Division by a random variable is only implemented when the..."
        with pytest.raises(NotImplementedError, match=message):
            1 / X
        message = "The logarithm of a random variable is only implemented when the..."
        with pytest.raises(NotImplementedError, match=message):
            stats.log(X)
        message = "Raising an argument to the power of a random variable is only..."
        with pytest.raises(NotImplementedError, match=message):
            (-2) ** X
        with pytest.raises(NotImplementedError, match=message):
            1 ** X
        with pytest.raises(NotImplementedError, match=message):
            [0.5, 1.5] ** X

        message = "Raising a random variable to the power of an argument is only"
        with pytest.raises(NotImplementedError, match=message):
            X ** (-2)
        with pytest.raises(NotImplementedError, match=message):
            X ** 0
        with pytest.raises(NotImplementedError, match=message):
            X ** [0.5, 1.5]

    def test_arithmetic_operators(self):
        rng = np.random.default_rng(2348923495832349834)

        a, b, loc, scale = 0.294, 1.34, 0.57, 1.16

        x = rng.uniform(-3, 3, 100)
        Y = _LogUniform(a=a, b=b)

        X = scale*Y + loc
        assert_allclose(X.cdf(x), Y.cdf((x - loc) / scale))
        X = loc + Y*scale
        assert_allclose(X.cdf(x), Y.cdf((x - loc) / scale))

        X = Y/scale - loc
        assert_allclose(X.cdf(x), Y.cdf((x + loc) * scale))
        X = loc -_LogUniform(a=a, b=b)/scale
        assert_allclose(X.cdf(x), Y.ccdf((-x + loc)*scale))

    def test_abs(self):
        rng = np.random.default_rng(81345982345826)
        loc = rng.random((3, 1))

        Y = stats.abs(Normal() + loc)
        Y0 = stats.foldnorm(loc)

        y = Y0.rvs((3, 10), random_state=rng)
        p = Y0.cdf(y)

        assert_allclose(Y.logentropy(), np.log(Y0.entropy() + 0j))
        assert_allclose(Y.entropy(), Y0.entropy())
        assert_allclose(Y.median(), Y0.ppf(0.5))
        assert_allclose(Y.mean(), Y0.mean())
        assert_allclose(Y.variance(), Y0.var())
        assert_allclose(Y.standard_deviation(), np.sqrt(Y0.var()))
        assert_allclose(Y.skewness(), Y0.stats('s'))
        assert_allclose(Y.kurtosis(), Y0.stats('k') + 3)
        assert_allclose(Y.support(), Y0.support())
        assert_allclose(Y.pdf(y), Y0.pdf(y))
        assert_allclose(Y.cdf(y), Y0.cdf(y))
        assert_allclose(Y.ccdf(y), Y0.sf(y))
        assert_allclose(Y.icdf(p), Y0.ppf(p))
        assert_allclose(Y.iccdf(p), Y0.isf(p))
        assert_allclose(Y.logpdf(y), Y0.logpdf(y))
        assert_allclose(Y.logcdf(y), Y0.logcdf(y))
        assert_allclose(Y.logccdf(y), Y0.logsf(y))
        assert_allclose(Y.ilogcdf(np.log(p)), Y0.ppf(p))
        assert_allclose(Y.ilogccdf(np.log(p)), Y0.isf(p))
        sample = Y.sample(10)
        assert np.all(sample > 0)

    def test_abs_finite_support(self):
        # The original implementation of `FoldedDistribution` might evaluate
        # the private distribution methods outside the support. Check that this
        # is resolved.
        Weibull = stats.make_distribution(stats.weibull_min)
        X = Weibull(c=2)
        Y = abs(-X)
        assert_equal(X.logpdf(1), Y.logpdf(1))
        assert_equal(X.pdf(1), Y.pdf(1))
        assert_equal(X.logcdf(1), Y.logcdf(1))
        assert_equal(X.cdf(1), Y.cdf(1))
        assert_equal(X.logccdf(1), Y.logccdf(1))
        assert_equal(X.ccdf(1), Y.ccdf(1))

    def test_pow(self):
        rng = np.random.default_rng(81345982345826)

        Y = Normal()**2
        Y0 = stats.chi2(df=1)

        y = Y0.rvs(10, random_state=rng)
        p = Y0.cdf(y)

        assert_allclose(Y.logentropy(), np.log(Y0.entropy() + 0j), rtol=1e-6)
        assert_allclose(Y.entropy(), Y0.entropy(), rtol=1e-6)
        assert_allclose(Y.median(), Y0.median())
        assert_allclose(Y.mean(), Y0.mean())
        assert_allclose(Y.variance(), Y0.var())
        assert_allclose(Y.standard_deviation(), np.sqrt(Y0.var()))
        assert_allclose(Y.skewness(), Y0.stats('s'))
        assert_allclose(Y.kurtosis(), Y0.stats('k') + 3)
        assert_allclose(Y.support(), Y0.support())
        assert_allclose(Y.pdf(y), Y0.pdf(y))
        assert_allclose(Y.cdf(y), Y0.cdf(y))
        assert_allclose(Y.ccdf(y), Y0.sf(y))
        assert_allclose(Y.icdf(p), Y0.ppf(p))
        assert_allclose(Y.iccdf(p), Y0.isf(p))
        assert_allclose(Y.logpdf(y), Y0.logpdf(y))
        assert_allclose(Y.logcdf(y), Y0.logcdf(y))
        assert_allclose(Y.logccdf(y), Y0.logsf(y))
        assert_allclose(Y.ilogcdf(np.log(p)), Y0.ppf(p))
        assert_allclose(Y.ilogccdf(np.log(p)), Y0.isf(p))
        sample = Y.sample(10)
        assert np.all(sample > 0)

class TestOrderStatistic:
    @pytest.mark.fail_slow(20)  # Moments require integration
    def test_order_statistic(self):
        rng = np.random.default_rng(7546349802439582)
        X = Uniform(a=0, b=1)
        n = 5
        r = np.asarray([[1], [3], [5]])
        Y = stats.order_statistic(X, n=n, r=r)
        Y0 = stats.beta(r, n + 1 - r)

        y = Y0.rvs((3, 10), random_state=rng)
        p = Y0.cdf(y)

        # log methods need some attention before merge
        assert_allclose(np.exp(Y.logentropy()), Y0.entropy())
        assert_allclose(Y.entropy(), Y0.entropy())
        assert_allclose(Y.mean(), Y0.mean())
        assert_allclose(Y.variance(), Y0.var())
        assert_allclose(Y.skewness(), Y0.stats('s'), atol=1e-15)
        assert_allclose(Y.kurtosis(), Y0.stats('k') + 3, atol=1e-15)
        assert_allclose(Y.median(), Y0.ppf(0.5))
        assert_allclose(Y.support(), Y0.support())
        assert_allclose(Y.pdf(y), Y0.pdf(y))
        assert_allclose(Y.cdf(y, method='formula'), Y.cdf(y, method='quadrature'))
        assert_allclose(Y.ccdf(y, method='formula'), Y.ccdf(y, method='quadrature'))
        assert_allclose(Y.icdf(p, method='formula'), Y.icdf(p, method='inversion'))
        assert_allclose(Y.iccdf(p, method='formula'), Y.iccdf(p, method='inversion'))
        assert_allclose(Y.logpdf(y), Y0.logpdf(y))
        assert_allclose(Y.logcdf(y), Y0.logcdf(y))
        assert_allclose(Y.logccdf(y), Y0.logsf(y))
        with np.errstate(invalid='ignore', divide='ignore'):
            assert_allclose(Y.ilogcdf(np.log(p),), Y0.ppf(p))
            assert_allclose(Y.ilogccdf(np.log(p)), Y0.isf(p))

        message = "`r` and `n` must contain only positive integers."
        with pytest.raises(ValueError, match=message):
            stats.order_statistic(X, n=n, r=-1)
        with pytest.raises(ValueError, match=message):
            stats.order_statistic(X, n=-1, r=r)
        with pytest.raises(ValueError, match=message):
            stats.order_statistic(X, n=n, r=1.5)
        with pytest.raises(ValueError, match=message):
            stats.order_statistic(X, n=1.5, r=r)

    def test_support_gh22037(self):
        # During review of gh-22037, it was noted that the `support` of
        # an `OrderStatisticDistribution` returned incorrect results;
        # this was resolved by overriding `_support`.
        Uniform = stats.make_distribution(stats.uniform)
        X = Uniform()
        Y = X*5 + 2
        Z = stats.order_statistic(Y, r=3, n=5)
        assert_allclose(Z.support(), Y.support())

    def test_composition_gh22037(self):
        # During review of gh-22037, it was noted that an error was
        # raised when creating an `OrderStatisticDistribution` from
        # a `TruncatedDistribution`. This was resolved by overriding
        # `_update_parameters`.
        Normal = stats.make_distribution(stats.norm)
        TruncatedNormal = stats.make_distribution(stats.truncnorm)
        a, b = [-2, -1], 1
        r, n = 3, [[4], [5]]
        x = [[[-0.3]], [[0.1]]]
        X1 = Normal()
        Y1 = stats.truncate(X1, a, b)
        Z1 = stats.order_statistic(Y1, r=r, n=n)
        X2 = TruncatedNormal(a=a, b=b)
        Z2 = stats.order_statistic(X2, r=r, n=n)
        np.testing.assert_allclose(Z1.cdf(x), Z2.cdf(x))


class TestFullCoverage:
    # Adds tests just to get to 100% test coverage; this way it's more obvious
    # if new lines are untested.
    def test_Domain(self):
        with pytest.raises(NotImplementedError):
            _Domain.contains(None, 1.)
        with pytest.raises(NotImplementedError):
            _Domain.get_numerical_endpoints(None, 1.)
        with pytest.raises(NotImplementedError):
            _Domain.__str__(None)

    def test_Parameter(self):
        with pytest.raises(NotImplementedError):
            _Parameter.validate(None, 1.)

    @pytest.mark.parametrize(("dtype_in", "dtype_out"),
                              [(np.float16, np.float16),
                               (np.int16, np.float64)])
    def test_RealParameter_uncommon_dtypes(self, dtype_in, dtype_out):
        domain = _RealInterval((-1, 1))
        parameter = _RealParameter('x', domain=domain)

        x = np.asarray([0.5, 2.5], dtype=dtype_in)
        arr, dtype, valid = parameter.validate(x, parameter_values={})
        assert_equal(arr, x)
        assert dtype == dtype_out
        assert_equal(valid, [True, False])

    def test_ContinuousDistribution_set_invalid_nan(self):
        # Exercise code paths when formula returns wrong shape and dtype
        # We could consider making this raise an error to force authors
        # to return the right shape and dytpe, but this would need to be
        # configurable.
        class TestDist(ContinuousDistribution):
            _variable = _RealParameter('x', domain=_RealInterval(endpoints=(0., 1.)))
            def _logpdf_formula(self, x, *args, **kwargs):
                return 0

        X = TestDist()
        dtype = np.float32
        X._dtype = dtype
        x = np.asarray([0.5], dtype=dtype)
        assert X.logpdf(x).dtype == dtype

    def test_fiinfo(self):
        assert _fiinfo(np.float64(1.)).max == np.finfo(np.float64).max
        assert _fiinfo(np.int64(1)).max == np.iinfo(np.int64).max

    def test_generate_domain_support(self):
        msg = _generate_domain_support(StandardNormal)
        assert "accepts no distribution parameters" in msg

        msg = _generate_domain_support(Normal)
        assert "accepts one parameterization" in msg

        msg = _generate_domain_support(_LogUniform)
        assert "accepts two parameterizations" in msg

    def test_ContinuousDistribution__repr__(self):
        X = Uniform(a=0, b=1)
        if np.__version__ < "2":
            assert repr(X) == "Uniform(a=0.0, b=1.0)"
        else:
            assert repr(X) == "Uniform(a=np.float64(0.0), b=np.float64(1.0))"
        if np.__version__ < "2":
            assert repr(X*3 + 2) == "3.0*Uniform(a=0.0, b=1.0) + 2.0"
        else:
            assert repr(X*3 + 2) == (
                "np.float64(3.0)*Uniform(a=np.float64(0.0), b=np.float64(1.0))"
                " + np.float64(2.0)"
            )

        X = Uniform(a=np.zeros(4), b=1)
        assert repr(X) == "Uniform(a=array([0., 0., 0., 0.]), b=1)"

        X = Uniform(a=np.zeros(4, dtype=np.float32), b=np.ones(4, dtype=np.float32))
        assert repr(X) == (
            "Uniform(a=array([0., 0., 0., 0.], dtype=float32),"
            " b=array([1., 1., 1., 1.], dtype=float32))"
        )


class TestReprs:
    U = Uniform(a=0, b=1)
    V = Uniform(a=np.float32(0.0), b=np.float32(1.0))
    X = Normal(mu=-1, sigma=1)
    Y = Normal(mu=1, sigma=1)
    Z = Normal(mu=np.zeros(1000), sigma=1)

    @pytest.mark.parametrize(
        "dist",
        [
            U,
            U - np.array([1.0, 2.0]),
            pytest.param(
                V,
                marks=pytest.mark.skipif(
                    np.__version__ < "2",
                    reason="numpy 1.x didn't have dtype in repr",
                )
            ),
            pytest.param(
                np.ones(2, dtype=np.float32)*V + np.zeros(2, dtype=np.float64),
                marks=pytest.mark.skipif(
                    np.__version__ < "2",
                    reason="numpy 1.x didn't have dtype in repr",
                )
            ),
            3*U + 2,
            U**4,
            (3*U + 2)**4,
            (3*U + 2)**3,
            2**U,
            2**(3*U + 1),
            1 / (1 + U),
            stats.order_statistic(U, r=3, n=5),
            stats.truncate(U, 0.2, 0.8),
            stats.Mixture([X, Y], weights=[0.3, 0.7]),
            abs(U),
            stats.exp(U),
            stats.log(1 + U),
            np.array([1.0, 2.0])*U + np.array([2.0, 3.0]),
        ]
    )
    def test_executable(self, dist):
        # Test that reprs actually evaluate to proper distribution
        # provided relevant imports are made.
        from numpy import array  # noqa: F401
        from numpy import float32  # noqa: F401
        from scipy.stats import abs, exp, log, order_statistic, truncate # noqa: F401
        from scipy.stats import Mixture, Normal # noqa: F401
        from scipy.stats._new_distributions import Uniform # noqa: F401
        new_dist = eval(repr(dist))
        # A basic check that the distributions are the same
        sample1 = dist.sample(shape=10, rng=1234)
        sample2 = new_dist.sample(shape=10, rng=1234)
        assert_equal(sample1, sample2)
        assert sample1.dtype is sample2.dtype

    @pytest.mark.parametrize(
        "dist",
        [
            Z,
            np.full(1000, 2.0) * X + 1.0,
            2.0 * X + np.full(1000, 1.0),
            np.full(1000, 2.0) * X + 1.0,
            stats.truncate(Z, -1, 1),
            stats.truncate(Z, -np.ones(1000), np.ones(1000)),
            stats.order_statistic(X, r=np.arange(1, 1000), n=1000),
            Z**2,
            1.0 / (1 + stats.exp(Z)),
            2**Z,
        ]
    )
    def test_not_too_long(self, dist):
        # Tests that array summarization is working to ensure reprs aren't too long.
        # None of the reprs above will be executable.
        assert len(repr(dist)) < 250


class MixedDist(ContinuousDistribution):
    _variable = _RealParameter('x', domain=_RealInterval(endpoints=(-np.inf, np.inf)))
    def _pdf_formula(self, x, *args, **kwargs):
        return (0.4 * 1/(1.1 * np.sqrt(2*np.pi)) * np.exp(-0.5*((x+0.25)/1.1)**2)
                + 0.6 * 1/(0.9 * np.sqrt(2*np.pi)) * np.exp(-0.5*((x-0.5)/0.9)**2))


class TestMixture:
    def test_input_validation(self):
        message = "`components` must contain at least one random variable."
        with pytest.raises(ValueError, match=message):
            Mixture([])

        message = "Each element of `components` must be an instance..."
        with pytest.raises(ValueError, match=message):
            Mixture((1, 2, 3))

        message = "All elements of `components` must have scalar shapes."
        with pytest.raises(ValueError, match=message):
            Mixture([Normal(mu=[1, 2]), Normal()])

        message = "`components` and `weights` must have the same length."
        with pytest.raises(ValueError, match=message):
            Mixture([Normal()], weights=[0.5, 0.5])

        message = "`weights` must have floating point dtype."
        with pytest.raises(ValueError, match=message):
            Mixture([Normal()], weights=[1])

        message = "`weights` must have floating point dtype."
        with pytest.raises(ValueError, match=message):
            Mixture([Normal()], weights=[1])

        message = "`weights` must sum to 1.0."
        with pytest.raises(ValueError, match=message):
            Mixture([Normal(), Normal()], weights=[0.5, 1.0])

        message = "All `weights` must be non-negative."
        with pytest.raises(ValueError, match=message):
            Mixture([Normal(), Normal()], weights=[1.5, -0.5])

    @pytest.mark.parametrize('shape', [(), (10,)])
    def test_basic(self, shape):
        rng = np.random.default_rng(582348972387243524)
        X = Mixture((Normal(mu=-0.25, sigma=1.1), Normal(mu=0.5, sigma=0.9)),
                    weights=(0.4, 0.6))
        Y = MixedDist()
        x = rng.random(shape)

        def assert_allclose(res, ref, **kwargs):
            if shape == ():
                assert np.isscalar(res)
            np.testing.assert_allclose(res, ref, **kwargs)

        assert_allclose(X.logentropy(), Y.logentropy())
        assert_allclose(X.entropy(), Y.entropy())
        assert_allclose(X.mode(), Y.mode())
        assert_allclose(X.median(), Y.median())
        assert_allclose(X.mean(), Y.mean())
        assert_allclose(X.variance(), Y.variance())
        assert_allclose(X.standard_deviation(), Y.standard_deviation())
        assert_allclose(X.skewness(), Y.skewness())
        assert_allclose(X.kurtosis(), Y.kurtosis())
        assert_allclose(X.logpdf(x), Y.logpdf(x))
        assert_allclose(X.pdf(x), Y.pdf(x))
        assert_allclose(X.logcdf(x), Y.logcdf(x))
        assert_allclose(X.cdf(x), Y.cdf(x))
        assert_allclose(X.logccdf(x), Y.logccdf(x))
        assert_allclose(X.ccdf(x), Y.ccdf(x))
        assert_allclose(X.ilogcdf(x), Y.ilogcdf(x))
        assert_allclose(X.icdf(x), Y.icdf(x))
        assert_allclose(X.ilogccdf(x), Y.ilogccdf(x))
        assert_allclose(X.iccdf(x), Y.iccdf(x))
        for kind in ['raw', 'central', 'standardized']:
            for order in range(5):
                assert_allclose(X.moment(order, kind=kind),
                                Y.moment(order, kind=kind),
                                atol=1e-15)

        # weak test of `sample`
        shape = (10, 20, 5)
        y = X.sample(shape, rng=rng)
        assert y.shape == shape
        assert stats.ks_1samp(y.ravel(), X.cdf).pvalue > 0.05

    def test_default_weights(self):
        a = 1.1
        Gamma = stats.make_distribution(stats.gamma)
        X = Gamma(a=a)
        Y = stats.Mixture((X, -X))
        x = np.linspace(-4, 4, 300)
        assert_allclose(Y.pdf(x), stats.dgamma(a=a).pdf(x))

    def test_properties(self):
        components = [Normal(mu=-0.25, sigma=1.1), Normal(mu=0.5, sigma=0.9)]
        weights = (0.4, 0.6)
        X = Mixture(components, weights=weights)

        # Replacing properties doesn't work
        # Different version of Python have different messages
        with pytest.raises(AttributeError):
            X.components = 10
        with pytest.raises(AttributeError):
            X.weights = 10

        # Mutation doesn't work
        X.components[0] = components[1]
        assert X.components[0] == components[0]
        X.weights[0] = weights[1]
        assert X.weights[0] == weights[0]

    def test_inverse(self):
        # Originally, inverse relied on the mean to start the bracket search.
        # This didn't work for distributions with non-finite mean. Check that
        # this is resolved.
        rng = np.random.default_rng(24358934657854237863456)
        Cauchy = stats.make_distribution(stats.cauchy)
        X0 = Cauchy()
        X = stats.Mixture([X0, X0])
        p = rng.random(size=10)
        np.testing.assert_allclose(X.icdf(p), X0.icdf(p))
        np.testing.assert_allclose(X.iccdf(p), X0.iccdf(p))
        np.testing.assert_allclose(X.ilogcdf(p), X0.ilogcdf(p))
        np.testing.assert_allclose(X.ilogccdf(p), X0.ilogccdf(p))<|MERGE_RESOLUTION|>--- conflicted
+++ resolved
@@ -1113,7 +1113,7 @@
                 'johnsonsb', 'kappa4', 'ksone', 'kstwo', 'kstwobign', 'norminvgauss',
                 'powerlognorm', 'powernorm', 'recipinvgauss', 'studentized_range',
                 'vonmises_line', # continuous
-                'skellam'}  # discrete
+                'logser', 'skellam', 'zipf'}  # discrete
         if not int(os.environ.get('SCIPY_XSLOW', '0')) and distname in slow:
             pytest.skip('Skipping as XSLOW')
 
@@ -1122,6 +1122,8 @@
             'vonmises',               # circular distribution; shouldn't work
             'poisson_binom',          # vector shape parameter
             'hypergeom',              # distribution functions need interpolation
+            'nchypergeom_fisher',     # distribution functions need interpolation
+            'nchypergeom_wallenius',  # distribution functions need interpolation
         }:
             return
 
@@ -1136,13 +1138,7 @@
         skip_raw = {2: {'alpha', 'foldcauchy', 'halfcauchy', 'levy', 'levy_l'},
                     3: {'pareto'},  # stats.pareto is just wrong
                     4: {'invgamma'}}  # tolerance issue
-<<<<<<< HEAD
         skip_standardized = {'exponpow', 'ksone'}  # tolerances
-=======
-        skip_standardized = {'exponpow', 'ksone', 'nchypergeom_wallenius'}  # tolerances
-        skip_median = {'nhypergeom', 'yulesimon',  # nan mismatch
-                       'betanbinom', 'zipf', 'logser'}  # median 0th element
->>>>>>> 9d3217ff
 
         dist = getattr(stats, distname)
         params = dict(zip(dist.shapes.split(', '), distdata[1])) if dist.shapes else {}
