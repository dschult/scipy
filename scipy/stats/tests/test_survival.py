--- conflicted
+++ resolved
@@ -371,7 +371,7 @@
         assert_equal(res.sf._n, ref.sf._n)
         assert_equal(res.sf._d[:-1], ref.sf._d[:-1])  # difference @ [-1]
         assert_allclose(res.sf._sf[:-1], ref.sf._sf[:-1], rtol=1e-14)
-<<<<<<< HEAD
+
     def test_plot_iv(self):
         rng = np.random.default_rng(1769658657308472721)
         n_unique = rng.integers(10, 100)
@@ -385,7 +385,6 @@
             message = r"matplotlib must be installed to use method `plot`."
             with pytest.raises(ModuleNotFoundError, match=message):
                 res.sf.plot()
-=======
 
 
 class TestLogRank:
@@ -464,5 +463,4 @@
 
         msg = r"`x` must be"
         with pytest.raises(ValueError, match=msg):
-            stats.logrank(x=[[1, 2]], y=sample)
->>>>>>> bd6423f6
+            stats.logrank(x=[[1, 2]], y=sample)