--- conflicted
+++ resolved
@@ -36,12 +36,9 @@
 ufuncs_sources = [
   '_cosine.c',
   'special_wrappers.cpp',
-<<<<<<< HEAD
   'sf_error.cc',
   'dd_real_wrappers.cpp'
-=======
   'sf_error.cc'
->>>>>>> d68238ff
 ]
 
 ufuncs_cxx_sources = [
@@ -53,17 +50,6 @@
   'wright.cc'
 ]
 
-<<<<<<< HEAD
-=======
-cephes_lib = static_library('cephes',
-  cephes_sources,
-  c_args: use_math_defines,
-  include_directories: ['../_lib', '../_build_utils/src'],
-  dependencies: [py3_dep, np_dep],
-  gnu_symbol_visibility: 'hidden',
-)
-
->>>>>>> d68238ff
 cdflib_lib = static_library('cdflib',
   'cdflib.c',
   include_directories: ['../_lib', '../_build_utils/src'],
@@ -215,19 +201,12 @@
     uf_cython_gen.process('cython_special.pyx'),
     '_cosine.c',
     'special_wrappers.cpp',
-<<<<<<< HEAD
-    'sf_error.c',
+    'sf_error.cc',
     'dd_real_wrappers.cpp'
   ],
   c_args: [cython_c_args, Wno_maybe_uninitialized],
-  include_directories: ['../_lib', '../_build_utils/src'],
-=======
-    'sf_error.cc'
-  ],
-  c_args: [cython_c_args, Wno_maybe_uninitialized],
-  cpp_args: ['-DSP_SPECFUN_ERROR'],
-  include_directories: ['../_lib', '../_build_utils/src', 'cephes'],
->>>>>>> d68238ff
+  cpp_args: ['-DSP_SPECFUN_ERROR'],
+  include_directories: ['../_lib', '../_build_utils/src'],
   link_args: version_link_args,
   dependencies: [np_dep, npymath_lib],
   link_with: [
